--- conflicted
+++ resolved
@@ -910,22 +910,14 @@
 			}
 			defer writer.Close()
 
-<<<<<<< HEAD
-			testResults, err := testmanagerd.RunXCUITest(bundleID, testRunnerBundleId, xctestConfig, device, env, testsToRun, testsToSkip, testmanagerd.NewTestListener(writer, writer))
-=======
 			testResults, err := testmanagerd.RunXCUITest(bundleID, testRunnerBundleId, xctestConfig, device, env, testmanagerd.NewTestListener(writer, writer, os.TempDir()))
->>>>>>> 8c372724
 			if err != nil {
 				log.WithFields(log.Fields{"error": err}).Info("Failed running Xcuitest")
 			}
 
 			log.Info(fmt.Printf("%+v", testResults))
 		} else {
-<<<<<<< HEAD
-			testResults, err := testmanagerd.RunXCUITest(bundleID, testRunnerBundleId, xctestConfig, device, env, testsToRun, testsToSkip, testmanagerd.NewTestListener(io.Discard, io.Discard))
-=======
 			_, err := testmanagerd.RunXCUITest(bundleID, testRunnerBundleId, xctestConfig, device, env, testmanagerd.NewTestListener(io.Discard, io.Discard, os.TempDir()))
->>>>>>> 8c372724
 			if err != nil {
 				log.WithFields(log.Fields{"error": err}).Info("Failed running Xcuitest")
 			}
@@ -1182,11 +1174,7 @@
 		errorChannel := make(chan error)
 		ctx, stopWda := context.WithCancel(context.Background())
 		go func() {
-<<<<<<< HEAD
-			testResults, err := testmanagerd.RunXCUIWithBundleIdsCtx(ctx, bundleID, testbundleID, xctestconfig, device, wdaargs, wdaenv, nil, nil, testmanagerd.NewTestListener(io.Discard, io.Discard))
-=======
 			_, err := testmanagerd.RunXCUIWithBundleIdsCtx(ctx, bundleID, testbundleID, xctestconfig, device, wdaargs, wdaenv, testmanagerd.NewTestListener(io.Discard, io.Discard, os.TempDir()))
->>>>>>> 8c372724
 			if err != nil {
 				log.WithFields(log.Fields{"error": err}).Fatal("Failed running WDA")
 				errorChannel <- err
