package main

import (
	"bufio"
	"bytes"
	"context"
	"encoding/json"
	"fmt"
	"io/ioutil"
	"os"
	"os/signal"
	"path"
	"path/filepath"
	"runtime/debug"
	"sort"
	"strings"
	"syscall"
	"time"

<<<<<<< HEAD
	"github.com/danielpaulus/go-ios/ios/debugproxy/usbmuxd"
	"github.com/danielpaulus/go-ios/ios/debugproxy/utun"
	"github.com/danielpaulus/go-ios/ios/deviceinfo"
	"github.com/danielpaulus/go-ios/ios/tunnel"

	"github.com/danielpaulus/go-ios/ios/appservice"
=======
	"github.com/danielpaulus/go-ios/ios/amfi"
>>>>>>> a49a3582
	"github.com/danielpaulus/go-ios/ios/mobileactivation"

	"github.com/danielpaulus/go-ios/ios/afc"

	"github.com/danielpaulus/go-ios/ios/crashreport"
	"github.com/danielpaulus/go-ios/ios/testmanagerd"

	"github.com/danielpaulus/go-ios/ios/debugserver"
	"github.com/danielpaulus/go-ios/ios/imagemounter"
	"github.com/danielpaulus/go-ios/ios/zipconduit"

	"github.com/danielpaulus/go-ios/ios/simlocation"

	"github.com/danielpaulus/go-ios/ios"
	"github.com/danielpaulus/go-ios/ios/accessibility"
	"github.com/danielpaulus/go-ios/ios/diagnostics"
	"github.com/danielpaulus/go-ios/ios/forward"
	"github.com/danielpaulus/go-ios/ios/installationproxy"
	"github.com/danielpaulus/go-ios/ios/instruments"
	"github.com/danielpaulus/go-ios/ios/mcinstall"
	"github.com/danielpaulus/go-ios/ios/notificationproxy"
	"github.com/danielpaulus/go-ios/ios/pcap"
	"github.com/danielpaulus/go-ios/ios/screenshotr"
	syslog "github.com/danielpaulus/go-ios/ios/syslog"
	"github.com/docopt/docopt-go"
	log "github.com/sirupsen/logrus"
)

// JSONdisabled enables or disables output in JSON format
var (
	JSONdisabled = false
	prettyJSON   = false
)

func main() {
	Main()
}

const version = "local-build"

// Main Exports main for testing
func Main() {
	usage := fmt.Sprintf(`go-ios %s

Usage:
  ios activate [options]
  ios listen [options]
  ios list [options] [--details]
  ios info [options]  
  ios image list [options]
  ios image mount [--path=<imagepath>] [options]
  ios image auto [--basedir=<where_dev_images_are_stored>] [options]
  ios syslog [options]
  ios screenshot [options] [--output=<outfile>] [--stream] [--port=<port>]
  ios instruments notifications [options]
  ios crash ls [<pattern>] [options]
  ios crash cp <srcpattern> <target> [options]
  ios crash rm <cwd> <pattern> [options]
  ios devicename [options]
  ios date [options]
  ios timeformat (24h | 12h | toggle | get) [--force] [options]
  ios devicestate list [options]
  ios devicestate enable <profileTypeId> <profileId> [options]
  ios erase [--force] [options]
  ios lang [--setlocale=<locale>] [--setlang=<newlang>] [options]
  ios mobilegestalt <key>... [--plist] [options]
  ios diagnostics list [options]
  ios profile list [options]
  ios prepare [--skip-all] [--skip=<option>]... [--certfile=<cert_file_path>] [--orgname=<org_name>] [--locale] [--lang] [options]
  ios prepare create-cert
  ios prepare printskip
  ios profile remove <profileName> [options]
  ios profile add <profileFile> [--p12file=<orgid>] [--password=<p12password>] [options]
  ios httpproxy <host> <port> [<user>] [<pass>] --p12file=<orgid> --password=<p12password> [options]
  ios httpproxy remove [options]
  ios pair [--p12file=<orgid>] [--password=<p12password>] [options]
  ios ps [--apps] [options]
  ios ip [options]
  ios forward [options] <hostPort> <targetPort>
  ios dproxy [--binary]
  ios readpair [options]
  ios pcap [options] [--pid=<processID>] [--process=<processName>]
  ios install --path=<ipaOrAppFolder> [options]
  ios uninstall <bundleID> [options]
  ios apps [--system] [--all] [--list] [--filesharing] [options]
  ios launch <bundleID> [--wait] [options]
  ios kill (<bundleID> | --pid=<processID> | --process=<processName>) [options]
  ios runtest [--bundle-id=<bundleid>] [--test-runner-bundle-id=<testrunnerbundleid>] [--xctest-config=<xctestconfig>] [--env=<e>]... [options]
  ios runwda [--bundleid=<bundleid>] [--testrunnerbundleid=<testbundleid>] [--xctestconfig=<xctestconfig>] [--arg=<a>]... [--env=<e>]... [options]
  ios ax [options]
  ios debug [options] [--stop-at-entry] <app_path>
  ios fsync (rm [--r] | tree | mkdir) --path=<targetPath>
  ios fsync (pull | push) --srcPath=<srcPath> --dstPath=<dstPath>
  ios reboot [options]
  ios -h | --help
  ios --version | version [options]
  ios setlocation [options] [--lat=<lat>] [--lon=<lon>]
  ios setlocationgpx [options] [--gpxfilepath=<gpxfilepath>]
  ios resetlocation [options]
  ios assistivetouch (enable | disable | toggle | get) [--force] [options]
  ios voiceover (enable | disable | toggle | get) [--force] [options]
  ios zoomtouch (enable | disable | toggle | get) [--force] [options]
  ios diskspace [options]
  ios batterycheck [options]
<<<<<<< HEAD
  ios appservice [options]
  ios start-tunnel [options]
  ios deviceinfo [options] (display | lockdown)
=======
  ios devmode (enable | get) [--enable-post-restart] [options]
>>>>>>> a49a3582

Options:
  -v --verbose   		    Enable Debug Logging.
  -t --trace     		    Enable Trace Logging (dump every message).
  --nojson       		    Disable JSON output
  --pretty       		    Pretty-print JSON command output
  -h --help      		    Show this screen.
  --udid=<udid>  		    UDID of the device.
  --address=<ipv6addrr>     Address of the device interface. Can be acquired by running start-tunnel in a parallel shell.
  --rsd-port=<port>         Port of the rsd service listening over the tunel. Can be acquired by running start-tunnel in a parallel shell.
  

The commands work as following:
	The default output of all commands is JSON. Should you prefer human readable outout, specify the --nojson option with your command.
	By default, the first device found will be used for a command unless you specify a --udid=some_udid switch.
	Specify -v for debug logging and -t for dumping every message.

   ios activate [options]                                             Activate a device
   ios listen [options]                                               Keeps a persistent connection open and notifies about newly connected or disconnected devices.
   ios list [options] [--details]                                     Prints a list of all connected device's udids. If --details is specified, it includes version, name and model of each device.
   ios info [options]                                                 Prints a dump of Lockdown getValues.
   >  																  DEPRECATED: use 'ios deviceinfo lockdown'
   ios image list [options]                                           List currently mounted developers images' signatures
   ios image mount [--path=<imagepath>] [options]                     Mount a image from <imagepath>
   >                                                                  For iOS 17+ (personalized developer disk images) <imagepath> must point to the "Restore" directory inside the developer disk 
   ios image auto [--basedir=<where_dev_images_are_stored>] [options] Automatically download correct dev image from the internets and mount it.
   >                                                                  You can specify a dir where images should be cached.
   >                                                                  The default is the current dir.
   ios syslog [options]                                               Prints a device's log output
   ios screenshot [options] [--output=<outfile>] [--stream] [--port=<port>]  Takes a screenshot and writes it to the current dir or to <outfile>  If --stream is supplied it
   >                                                                  starts an mjpeg server at 0.0.0.0:3333. Use --port to set another port.
   ios instruments notifications [options]                            Listen to application state notifications
   ios crash ls [<pattern>] [options]                                 run "ios crash ls" to get all crashreports in a list,
   >                                                                  or use a pattern like 'ios crash ls "*ips*"' to filter
   ios crash cp <srcpattern> <target> [options]                       copy "file pattern" to the target dir. Ex.: 'ios crash cp "*" "./crashes"'
   ios crash rm <cwd> <pattern> [options]                             remove file pattern from dir. Ex.: 'ios crash rm "." "*"' to delete everything
   ios devicename [options]                                           Prints the devicename
   ios date [options]                                                 Prints the device date
   ios devicestate list [options]                                     Prints a list of all supported device conditions, like slow network, gpu etc.
   ios devicestate enable <profileTypeId> <profileId> [options]       Enables a profile with ids (use the list command to see options). It will only stay active until the process is terminated.
   >                                                                  Ex. "ios devicestate enable SlowNetworkCondition SlowNetwork3GGood"
   ios erase [--force] [options]                                      Erase the device. It will prompt you to input y+Enter unless --force is specified.
   ios lang [--setlocale=<locale>] [--setlang=<newlang>] [options]    Sets or gets the Device language. ios lang will print the current language and locale, as well as a list of all supported langs and locales.
   ios mobilegestalt <key>... [--plist] [options]                     Lets you query mobilegestalt keys. Standard output is json but if desired you can get
   >                                                                  it in plist format by adding the --plist param.
   >                                                                  Ex.: "ios mobilegestalt MainScreenCanvasSizes ArtworkTraits --plist"
   ios diagnostics list [options]                                     List diagnostic infos
   ios pair [--p12file=<orgid>] [--password=<p12password>] [options]  Pairs the device. If the device is supervised, specify the path to the p12 file
   >                                                                  to pair without a trust dialog. Specify the password either with the argument or
   >                                                                  by setting the environment variable 'P12_PASSWORD'
   ios profile list                                                   List the profiles on the device
   ios profile remove <profileName>                                   Remove the profileName from the device
   ios profile add <profileFile> [--p12file=<orgid>] [--password=<p12password>] Install profile file on the device. If supervised set p12file and password or the environment variable 'P12_PASSWORD'
   ios prepare [--skip-all] [--skip=<option>]... [--certfile=<cert_file_path>] [--orgname=<org_name>] [--locale] [--lang] [options] prepare a device. Use skip-all to skip everything multiple --skip args to skip only a subset.
   >                                                                  You can use 'ios prepare printskip' to get a list of all options to skip. Use certfile and orgname if you want to supervise the device. If you need certificates
   >                                                                  to supervise, run 'ios prepare create-cert' and go-ios will generate one you can use. locale and lang are optional, the default is en_US and en.
   >                                                                  Run 'ios lang' to see a list of all supported locales and languages.
   ios prepare create-cert                                            A nice util to generate a certificate you can use for supervising devices. Make sure you rename and store it in a safe place.
   ios prepare printskip                                              Print all options you can skip.
   ios httpproxy <host> <port> [<user>] [<pass>] --p12file=<orgid> [--password=<p12password>] set global http proxy on supervised device. Use the password argument or set the environment variable 'P12_PASSWORD'
   >                                                                  Specify proxy password either as argument or using the environment var: PROXY_PASSWORD
   >                                                                  Use p12 file and password for silent installation on supervised devices.
   ios httpproxy remove [options]                                     Removes the global http proxy config. Only works with http proxies set by go-ios!
   ios ps [--apps] [options]                                          Dumps a list of running processes on the device.
   >                                                                  Use --nojson for a human-readable listing including BundleID when available. (not included with JSON output)
   >                                                                  --apps limits output to processes flagged by iOS as "isApplication". This greatly-filtered list
   >                                                                  should at least include user-installed software.  Additional packages will also be displayed depending on the version of iOS.
   ios ip [options]                                                   Uses the live pcap iOS packet capture to wait until it finds one that contains the IP address of the device.
   >                                                                  It relies on the MAC address of the WiFi adapter to know which is the right IP.
   >                                                                  You have to disable the "automatic wifi address"-privacy feature of the device for this to work.
   >                                                                  If you wanna speed it up, open apple maps or similar to force network traffic.
   >                                                                  f.ex. "ios launch com.apple.Maps"
   ios forward [options] <hostPort> <targetPort>                      Similar to iproxy, forward a TCP connection to the device.
   ios dproxy [--binary] [--mode=<all(default)|usbmuxd|utun> --iface=<iface>] [--address=<ipv6addrr>] [--rsd-port=<port>] Starts the reverse engineering proxy server.
   >                                                                  It dumps every communication in plain text so it can be implemented easily.
   >                                                                  Use "sudo launchctl unload -w /Library/Apple/System/Library/LaunchDaemons/com.apple.usbmuxd.plist"
   >                                                                  to stop usbmuxd and load to start it again should the proxy mess up things.
   >                                                                  The --binary flag will dump everything in raw binary without any decoding.
   >                                                                  Address and rsd port is mandatory to sniff tunnel traffic with utun mode.
   ios readpair                                                       Dump detailed information about the pairrecord for a device.
   ios install --path=<ipaOrAppFolder> [options]                      Specify a .app folder or an installable ipa file that will be installed.
   ios pcap [options] [--pid=<processID>] [--process=<processName>]   Starts a pcap dump of network traffic, use --pid or --process to filter specific processes.
   ios apps [--system] [--all] [--list] [--filesharing]               Retrieves a list of installed applications. --system prints out preinstalled system apps. --all prints all apps, including system, user, and hidden apps. --list only prints bundle ID, bundle name and version number. --filesharing only prints apps which enable documents sharing.
   ios launch <bundleID> [--wait]                                     Launch app with the bundleID on the device. Get your bundle ID from the apps command. --wait keeps the connection open if you want logs.
   ios kill (<bundleID> | --pid=<processID> | --process=<processName>) [options] Kill app with the specified bundleID, process id, or process name on the device.
   ios runtest [--bundle-id=<bundleid>] [--test-runner-bundle-id=<testbundleid>] [--xctest-config=<xctestconfig>] [--env=<e>]... [options]                    Run a XCUITest. If you provide only bundle-id go-ios will try to dynamically create test-runner-bundle-id and xctest-config.
   ios runwda [--bundleid=<bundleid>] [--testrunnerbundleid=<testbundleid>] [--xctestconfig=<xctestconfig>] [--arg=<a>]... [--env=<e>]...[options]  runs WebDriverAgents
   >                                                                  specify runtime args and env vars like --env ENV_1=something --env ENV_2=else  and --arg ARG1 --arg ARG2
   ios ax [options]                                                   Access accessibility inspector features.
   ios debug [--stop-at-entry] <app_path>                             Start debug with lldb
   ios fsync (rm [--r] | tree | mkdir) --path=<targetPath>            Remove | treeview | mkdir in target path. --r used alongside rm will recursively remove all files and directories from target path.
   ios fsync (pull | push) --srcPath=<srcPath> --dstPath=<dstPath>    Pull or Push file from srcPath to dstPath.
   ios reboot [options]                                               Reboot the given device
   ios -h | --help                                                    Prints this screen.
   ios --version | version [options]                                  Prints the version
   ios setlocation [options] [--lat=<lat>] [--lon=<lon>]              Updates the location of the device to the provided by latitude and longitude coordinates. Example: setlocation --lat=40.730610 --lon=-73.935242
   ios setlocationgpx [options] [--gpxfilepath=<gpxfilepath>]         Updates the location of the device based on the data in a GPX file. Example: setlocationgpx --gpxfilepath=/home/username/location.gpx
   ios resetlocation [options]                                        Resets the location of the device to the actual one
   ios assistivetouch (enable | disable | toggle | get) [--force] [options] Enables, disables, toggles, or returns the state of the "AssistiveTouch" software home-screen button. iOS 11+ only (Use --force to try on older versions).
   ios voiceover (enable | disable | toggle | get) [--force] [options] Enables, disables, toggles, or returns the state of the "VoiceOver" software home-screen button. iOS 11+ only (Use --force to try on older versions).
   ios zoom (enable | disable | toggle | get) [--force] [options] Enables, disables, toggles, or returns the state of the "ZoomTouch" software home-screen button. iOS 11+ only (Use --force to try on older versions).
   ios timeformat (24h | 12h | toggle | get) [--force] [options] Sets, or returns the state of the "time format". iOS 11+ only (Use --force to try on older versions).
   ios diskspace [options]											  Prints disk space info.
   ios batterycheck [options]                                         Prints battery info.
<<<<<<< HEAD
   ios appservice [options]											  Launches apps.
   ios start-tunnel [options]                                         Creates a tunnel connection to the device. If the device was not paired with the host yet, device pairing will also be executed.
   >                                                                  This command needs to be executed with admin privileges.
   >                                                                  (On MacOS the process 'remoted' must be paused before starting a tunnel is possible 'sudo kill -s STOP $(pgrep "^remoted")', and 'sudo kill -s CONT $(pgrep "^remoted")' to resume)
   ios deviceinfo [options] (display | lockdown)                  	  Queries device infos
=======
   ios devmode (enable | get) [--enable-post-restart] [options]	  Enable developer mode on the device or check if it is enabled. Can also completely finalize developer mode setup after device is restarted.
>>>>>>> a49a3582

  `, version)
	arguments, err := docopt.ParseDoc(usage)

	exitIfError("failed parsing args", err)
	disableJSON, _ := arguments.Bool("--nojson")
	if disableJSON {
		JSONdisabled = true
	} else {
		log.SetFormatter(&log.JSONFormatter{})
	}

	pretty, _ := arguments.Bool("--pretty")
	if pretty {
		prettyJSON = true
	}

	traceLevelEnabled, _ := arguments.Bool("--trace")
	if traceLevelEnabled {
		log.Info("Set Trace mode")
		log.SetLevel(log.TraceLevel)
	} else {

		verboseLoggingEnabledLong, _ := arguments.Bool("--verbose")

		if verboseLoggingEnabledLong {
			log.Info("Set Debug mode")
			log.SetLevel(log.DebugLevel)
		}
	}
	// log.SetReportCaller(true)
	log.Debug(arguments)

	shouldPrintVersionNoDashes, _ := arguments.Bool("version")
	shouldPrintVersion, _ := arguments.Bool("--version")
	if shouldPrintVersionNoDashes || shouldPrintVersion {
		printVersion()
		return
	}

	b, _ := arguments.Bool("listen")
	if b {
		startListening()
		return
	}

	listCommand, _ := arguments.Bool("list")
	diagnosticsCommand, _ := arguments.Bool("diagnostics")
	imageCommand, _ := arguments.Bool("image")
	deviceStateCommand, _ := arguments.Bool("devicestate")
	profileCommand, _ := arguments.Bool("profile")

	if listCommand && !diagnosticsCommand && !imageCommand && !deviceStateCommand && !profileCommand {
		b, _ = arguments.Bool("--details")
		printDeviceList(b)
		return
	}

	udid, _ := arguments.String("--udid")
	address, addressErr := arguments.String("--address")
	rsdPort, rsdErr := arguments.Int("--rsd-port")

	device, err := ios.GetDevice(udid)
	exitIfError("Device not found: "+udid, err)
	if addressErr == nil && rsdErr == nil {
		device = deviceWithRsdProvider(device, udid, address, rsdPort)
	}

	b, _ = arguments.Bool("erase")
	if b {
		force, _ := arguments.Bool("--force")
		if !force {
			log.Warnf("are you sure you want to erase device %s? (y/n)", device.Properties.SerialNumber)
			reader := bufio.NewReader(os.Stdin)
			// ReadString will block until the delimiter is entered
			input, err := reader.ReadString('\n')
			exitIfError("An error occured while reading input", err)
			if !strings.HasPrefix(input, "y") {
				log.Errorf("abort")
				return
			}
		}

		exitIfError("failed erasing", mcinstall.Erase(device))
		print(convertToJSONString("ok"))
		return
	}

	if mobileGestaltCommand(device, arguments) {
		return
	}

	if deviceStateCommand {
		if listCommand {
			deviceState(device, true, false, "", "")
			return
		}
		enable, _ := arguments.Bool("enable")
		profileTypeId, _ := arguments.String("<profileTypeId>")
		profileId, _ := arguments.String("<profileId>")
		deviceState(device, false, enable, profileTypeId, profileId)
	}

	b, _ = arguments.Bool("prepare")
	if b {
		b, _ = arguments.Bool("create-cert")
		if b {
			cert, err := ios.CreateDERFormattedSupervisionCert()
			exitIfError("failed creating cert", err)
			err = os.WriteFile("supervision-cert.der", cert.CertDER, 0o777)
			log.Info("supervision-cert.der")
			exitIfError("failed writing cert", err)
			err = os.WriteFile("supervision-cert.pem", cert.CertPEM, 0o777)
			log.Info("supervision-cert.pem")
			exitIfError("failed writing cert", err)
			err = os.WriteFile("supervision-private-key.key", cert.PrivateKeyDER, 0o777)
			log.Info("supervision-private-key.key")
			exitIfError("failed writing cert", err)
			err = os.WriteFile("supervision-private-key.pem", cert.PrivateKeyPEM, 0o777)
			log.Info("supervision-private-key.pem")
			exitIfError("failed writing key", err)
			err = os.WriteFile("supervision-csr.csr", []byte(cert.Csr), 0o777)
			log.Info("supervision-csr.csr")
			exitIfError("failed writing cert", err)
			log.Info("Golang does not have good PKCS12 format sadly. If you need a p12 file run this: " +
				"'openssl pkcs12 -export -inkey supervision-private-key.pem -in supervision-cert.pem -out certificate.p12 -password pass:a'")
			return
		}
		b, _ = arguments.Bool("printskip")
		if b {
			println(convertToJSONString(mcinstall.GetAllSetupSkipOptions()))
			return
		}
		skip := mcinstall.GetAllSetupSkipOptions()
		skip1 := arguments["--skip"].([]string)
		if len(skip1) > 0 {
			skip = skip1
		}

		certfile, _ := arguments.String("--certfile")
		orgname, _ := arguments.String("--orgname")
		locale, _ := arguments.String("--locale")
		lang, _ := arguments.String("--lang")
		var certBytes []byte
		if certfile != "" {
			certBytes, err = os.ReadFile(certfile)
			exitIfError("failed opening cert file", err)
			if orgname == "" {
				log.Fatal("--orgname must be specified if certfile for supervision is provided")
			}
		}
		exitIfError("failed erasing", mcinstall.Prepare(device, skip, certBytes, orgname, locale, lang))
		print(convertToJSONString("ok"))
		return
	}

	b, _ = arguments.Bool("activate")
	if b {
		exitIfError("failed activation", mobileactivation.Activate(device))
		return
	}

	b, _ = arguments.Bool("ip")
	if b {
		ip, err := pcap.FindIp(device)
		exitIfError("failed", err)
		println(convertToJSONString(ip))
		return
	}

	if crashCommand(device, arguments) {
		return
	}
	if instrumentsCommand(device, arguments) {
		return
	}

	b, _ = arguments.Bool("pcap")
	if b {
		p, _ := arguments.String("--process")
		i, _ := arguments.Int("--pid")
		pcap.Pid = int32(i)
		pcap.ProcName = p
		err := pcap.Start(device)
		if err != nil {
			exitIfError("pcap failed", err)
		}
		return
	}

	b, _ = arguments.Bool("ps")
	if b {
		applicationsOnly, _ := arguments.Bool("--apps")
		processList(device, applicationsOnly)
		return
	}

	b, _ = arguments.Bool("install")
	if b {
		path, _ := arguments.String("--path")
		installApp(device, path)
		return
	}

	b, _ = arguments.Bool("uninstall")
	if b {
		bundleID, _ := arguments.String("<bundleID>")
		uninstallApp(device, bundleID)
		return
	}

	if imageCommand1(device, arguments) {
		return
	}

	b, _ = arguments.Bool("lang")
	if b {
		locale, _ := arguments.String("--setlocale")
		newlang, _ := arguments.String("--setlang")
		log.Debugf("lang --setlocale:%s --setlang:%s", locale, newlang)
		language(device, locale, newlang)
		return
	}

	b, _ = arguments.Bool("assistivetouch")
	if b {
		force, _ := arguments.Bool("--force")
		b, _ = arguments.Bool("enable")
		if b {
			assistiveTouch(device, "enable", force)
		}
		b, _ = arguments.Bool("disable")
		if b {
			assistiveTouch(device, "disable", force)
		}
		b, _ = arguments.Bool("toggle")
		if b {
			assistiveTouch(device, "toggle", force)
		}
		b, _ = arguments.Bool("get")
		if b {
			assistiveTouch(device, "get", force)
		}
	}

	b, _ = arguments.Bool("voiceover")
	if b {
		force, _ := arguments.Bool("--force")
		b, _ = arguments.Bool("enable")
		if b {
			voiceOver(device, "enable", force)
		}
		b, _ = arguments.Bool("disable")
		if b {
			voiceOver(device, "disable", force)
		}
		b, _ = arguments.Bool("toggle")
		if b {
			voiceOver(device, "toggle", force)
		}
		b, _ = arguments.Bool("get")
		if b {
			voiceOver(device, "get", force)
		}
	}

	b, _ = arguments.Bool("zoom")
	if b {
		force, _ := arguments.Bool("--force")
		b, _ = arguments.Bool("enable")
		if b {
			zoomTouch(device, "enable", force)
		}
		b, _ = arguments.Bool("disable")
		if b {
			zoomTouch(device, "disable", force)
		}
		b, _ = arguments.Bool("toggle")
		if b {
			zoomTouch(device, "toggle", force)
		}
		b, _ = arguments.Bool("get")
		if b {
			zoomTouch(device, "get", force)
		}
	}

	b, _ = arguments.Bool("dproxy")
	if b {
		ctx := context.Background()

		// trap Ctrl+C and call cancel on the context
		ctx, cancel := context.WithCancel(ctx)
		c := make(chan os.Signal, 1)
		signal.Notify(c, os.Interrupt)
		defer func() {
			signal.Stop(c)
			cancel()
		}()
		go func() {
			select {
			case <-c:
				cancel()
			case <-ctx.Done():
			}
		}()
		dumpDir := filepath.Join(".", "dump-"+time.Now().UTC().Format("2006.01.02-15.04.05.000"))
		os.MkdirAll(dumpDir, os.ModePerm)
		usbmuxDir := filepath.Join(dumpDir, "usbmuxd")
		os.MkdirAll(usbmuxDir, os.ModePerm)
		tunDir := filepath.Join(dumpDir, "utun")
		os.MkdirAll(tunDir, os.ModePerm)
		log.SetFormatter(&log.TextFormatter{})
		// log.SetLevel(log.DebugLevel)
		binaryMode, _ := arguments.Bool("--binary")
		mode, _ := arguments.String("--mode")
		iface, _ := arguments.String("--iface")
		switch mode {
		case "":
			fallthrough
		case "all":
			fallthrough
		case "utun":
			if iface == "" {
				log.Fatal("the '--iface' argument is required")
			}
		}
		switch mode {
		case "":
			fallthrough
		case "all":
			go startDebugProxy(device, binaryMode, usbmuxDir)
			go utun.Live(ctx, iface, device.Rsd, tunDir)
			select {}
		case "usbmuxd":
			startDebugProxy(device, binaryMode, usbmuxDir)
		case "utun":
			utun.Live(ctx, iface, device.Rsd, tunDir)
		default:
			log.Fatalf("Uknown mode '%s'", mode)

		}
		return
	}

	b, _ = arguments.Bool("info")
	if b {
		printDeviceInfo(device)
		return
	}

	b, _ = arguments.Bool("syslog")
	if b {
		runSyslog(device)
		return
	}

	b, _ = arguments.Bool("screenshot")
	if b {
		stream, _ := arguments.Bool("--stream")
		port, _ := arguments.String("--port")
		path, _ := arguments.String("--output")
		if stream {
			if port == "" {
				port = "3333"
			}
			err := screenshotr.StartStreamingServer(device, port)
			exitIfError("failed starting mjpeg", err)
			return
		}
		saveScreenshot(device, path)
		return
	}

	b, _ = arguments.Bool("setlocation")
	if b {
		lat, _ := arguments.String("--lat")
		lon, _ := arguments.String("--lon")
		setLocation(device, lat, lon)
		return
	}

	b, _ = arguments.Bool("setlocationgpx")
	if b {
		gpxFilePath, _ := arguments.String("--gpxfilepath")
		setLocationGPX(device, gpxFilePath)
		return
	}

	b, _ = arguments.Bool("resetlocation")
	if b {
		resetLocation(device)
		return
	}

	b, _ = arguments.Bool("devicename")
	if b {
		printDeviceName(device)
		return
	}

	b, _ = arguments.Bool("apps")

	if b {
		list, _ := arguments.Bool("--list")
		system, _ := arguments.Bool("--system")
		all, _ := arguments.Bool("--all")
		filesharing, _ := arguments.Bool("--filesharing")
		printInstalledApps(device, system, all, list, filesharing)
		return
	}

	b, _ = arguments.Bool("date")
	if b {
		printDeviceDate(device)
		return
	}
	b, _ = arguments.Bool("diagnostics")
	if b {
		printDiagnostics(device)
		return
	}

	b, _ = arguments.Bool("timeformat")
	if b {
		force, _ := arguments.Bool("--force")
		b, _ = arguments.Bool("24h")
		if b {
			timeFormat(device, "24h", force)
		}
		b, _ = arguments.Bool("12h")
		if b {
			timeFormat(device, "12h", force)
		}
		b, _ = arguments.Bool("toggle")
		if b {
			timeFormat(device, "toggle", force)
		}
		b, _ = arguments.Bool("get")
		if b {
			timeFormat(device, "get", force)
		}
	}

	b, _ = arguments.Bool("pair")
	if b {
		org, _ := arguments.String("--p12file")
		pwd, _ := arguments.String("--password")
		if pwd == "" {
			pwd = os.Getenv("P12_PASSWORD")
		}
		pairDevice(device, org, pwd)
		return
	}

	b, _ = arguments.Bool("readpair")
	if b {
		readPair(device)
		return
	}

	b, _ = arguments.Bool("httpproxy")
	if b {
		removeCommand, _ := arguments.Bool("remove")
		if removeCommand {
			mcinstall.RemoveProxy(device)
			exitIfError("failed removing proxy", err)
			log.Info("success")
			return
		}
		host, _ := arguments.String("<host>")
		port, _ := arguments.String("<port>")
		user, _ := arguments.String("<user>")
		pass, _ := arguments.String("<pass>")
		if pass == "" {
			pass = os.Getenv("PROXY_PASSWORD")
		}
		p12file, _ := arguments.String("--p12file")
		p12password, _ := arguments.String("--password")
		if p12password == "" {
			p12password = os.Getenv("P12_PASSWORD")
		}
		p12bytes, err := ioutil.ReadFile(p12file)
		exitIfError("could not read p12-file", err)

		err = mcinstall.SetHttpProxy(device, host, port, user, pass, p12bytes, p12password)
		exitIfError("failed", err)
		log.Info("success")
		return
	}

	b, _ = arguments.Bool("profile")
	if b {
		if listCommand {
			handleProfileList(device)
		}
		b, _ = arguments.Bool("add")
		if b {
			name, _ := arguments.String("<profileFile>")
			p12file, _ := arguments.String("--p12file")
			p12password, _ := arguments.String("--password")
			if p12password == "" {
				p12password = os.Getenv("P12_PASSWORD")
			}
			if p12file != "" {
				handleProfileAddSupervised(device, name, p12file, p12password)
				return
			}
			handleProfileAdd(device, name)
		}
		b, _ = arguments.Bool("remove")
		if b {
			name, _ := arguments.String("<profileName>")
			handleProfileRemove(device, name)
		}

		return
	}

	b, _ = arguments.Bool("forward")
	if b {
		hostPort, _ := arguments.Int("<hostPort>")
		targetPort, _ := arguments.Int("<targetPort>")
		startForwarding(device, hostPort, targetPort)
		return
	}

	b, _ = arguments.Bool("launch")
	if b {
		wait, _ := arguments.Bool("--wait")
		bundleID, _ := arguments.String("<bundleID>")
		if bundleID == "" {
			log.Fatal("please provide a bundleID")
		}
		pControl, err := instruments.NewProcessControl(device)
		exitIfError("processcontrol failed", err)

		pid, err := pControl.LaunchApp(bundleID)
		exitIfError("launch app command failed", err)
		log.WithFields(log.Fields{"pid": pid}).Info("Process launched")
		if wait {
			c := make(chan os.Signal, 1)
			signal.Notify(c, syscall.SIGINT, syscall.SIGTERM)
			<-c
			log.WithFields(log.Fields{"pid": pid}).Info("stop listening to logs")
		}
	}

	b, _ = arguments.Bool("kill")
	if b {
		var response []installationproxy.AppInfo
		bundleID, _ := arguments.String("<bundleID>")
		processIDint, _ := arguments.Int("--pid")
		processName, _ := arguments.String("--process")

		processID := uint64(processIDint)

		// Technically "Mach Kernel" is process 0, I suppose we provide no way to attempt to kill that.
		if bundleID == "" && processID == 0 && processName == "" {
			log.Fatal("please provide a bundleID")
		}
		pControl, err := instruments.NewProcessControl(device)
		exitIfError("processcontrol failed", err)
		svc, _ := installationproxy.New(device)

		// Look for correct process exe name for this bundleID. By default, searches only user-installed apps.
		if bundleID != "" {
			response, err = svc.BrowseAllApps()
			exitIfError("browsing apps failed", err)

			for _, app := range response {
				if app.CFBundleIdentifier == bundleID {
					processName = app.CFBundleExecutable
					break
				}
			}
			if processName == "" {
				log.Errorf("%s not installed", bundleID)
				os.Exit(1)
				return
			}
		}

		service, err := instruments.NewDeviceInfoService(device)
		defer service.Close()
		exitIfError("failed opening deviceInfoService for getting process list", err)
		processList, _ := service.ProcessList()
		// ps
		for _, p := range processList {
			if (processID > 0 && p.Pid == processID) || (processName != "" && p.Name == processName) {
				err = pControl.KillProcess(p.Pid)
				exitIfError("kill process failed ", err)
				if bundleID != "" {
					log.Info(bundleID, " killed, Pid: ", p.Pid)
				} else {
					log.Info(p.Name, " killed, Pid: ", p.Pid)
				}
				return
			}
		}
		if bundleID != "" {
			log.Error("process of ", bundleID, " not found")
		} else if processName != "" {
			log.Error("process named ", processName, " not found")
		} else {
			log.Error("process with pid ", processID, " not found")
		}
		os.Exit(1)
		return
	}

	b, _ = arguments.Bool("runtest")
	if b {
		bundleID, _ := arguments.String("--bundle-id")
		testRunnerBundleId, _ := arguments.String("--test-runner-bundle-id")
		xctestConfig, _ := arguments.String("--xctest-config")

		env := arguments["--env"].([]string)
		err := testmanagerd.RunXCUITest(bundleID, testRunnerBundleId, xctestConfig, device, env)
		if err != nil {
			log.WithFields(log.Fields{"error": err}).Info("Failed running Xcuitest")
		}
		return
	}

	if runWdaCommand(device, arguments) {
		return
	}

	b, _ = arguments.Bool("ax")
	if b {
		startAx(device)
		return
	}

	b, _ = arguments.Bool("debug")
	if b {
		appPath, _ := arguments.String("<app_path>")
		if appPath == "" {
			log.Fatal("parameter bundleid and app_path must be specified")
		}
		stopAtEntry, _ := arguments.Bool("--stop-at-entry")
		err = debugserver.Start(device, appPath, stopAtEntry)
		if err != nil {
			log.Error(err.Error())
		}
	}

	b, _ = arguments.Bool("reboot")
	if b {
		v, err := ios.GetProductVersion(device)
		exitIfError("could not get device version", err)
		if v.Major() < 17 {
			err := diagnostics.Reboot(device)
			if err != nil {
				log.Error(err)
			} else {
				log.Info("ok")
			}
		} else {
			app, err := appservice.New(device)
			exitIfError("could not connect to appservice", err)
			defer app.Close()
			err = app.Reboot()
			exitIfError("could not execute reboot", err)
		}
		return
	}

	b, _ = arguments.Bool("fsync")
	if b {
		afcService, err := afc.New(device)
		exitIfError("fsync: connect afc service failed", err)
		b, _ = arguments.Bool("rm")
		if b {
			path, _ := arguments.String("--path")
			isRecursive, _ := arguments.Bool("--r")
			if isRecursive {
				err = afcService.RemoveAll(path)
			} else {
				err = afcService.Remove(path)
			}
			exitIfError("fsync: remove failed", err)
		}

		b, _ = arguments.Bool("tree")
		if b {
			path, _ := arguments.String("--path")
			err = afcService.TreeView(path, "", true)
			exitIfError("fsync: tree view failed", err)
		}

		b, _ = arguments.Bool("mkdir")
		if b {
			path, _ := arguments.String("--path")
			err = afcService.MkDir(path)
			exitIfError("fsync: mkdir failed", err)
		}

		b, _ = arguments.Bool("pull")
		if b {
			sp, _ := arguments.String("--srcPath")
			dp, _ := arguments.String("--dstPath")
			if dp != "" {
				ret, _ := ios.PathExists(dp)
				if !ret {
					err = os.MkdirAll(dp, os.ModePerm)
					exitIfError("mkdir failed", err)
				}
			}
			dp = path.Join(dp, filepath.Base(sp))
			err = afcService.Pull(sp, dp)
			exitIfError("fsync: pull failed", err)
		}
		b, _ = arguments.Bool("push")
		if b {
			sp, _ := arguments.String("--srcPath")
			dp, _ := arguments.String("--dstPath")
			err = afcService.Push(sp, dp)
			exitIfError("fsync: push failed", err)
		}
		afcService.Close()
		return
	}

	b, _ = arguments.Bool("diskspace")
	if b {
		afcService, err := afc.New(device)
		exitIfError("connect afc service failed", err)
		info, err := afcService.GetSpaceInfo()
		if err != nil {
			exitIfError("get device info push failed", err)
		}
		fmt.Printf("      Model: %s\n", info.Model)
		fmt.Printf("  BlockSize: %d\n", info.BlockSize/8)
		fmt.Printf("  FreeSpace: %s\n", ios.ByteCountDecimal(int64(info.FreeBytes)))
		fmt.Printf("  UsedSpace: %s\n", ios.ByteCountDecimal(int64(info.TotalBytes-info.FreeBytes)))
		fmt.Printf(" TotalSpace: %s\n", ios.ByteCountDecimal(int64(info.TotalBytes)))
		return
	}

	b, _ = arguments.Bool("batterycheck")
	if b {
		printBatteryDiagnostics(device)
		return
	}

<<<<<<< HEAD
	b, _ = arguments.Bool("appservice")
	if b {
		conn, err := appservice.New(device)
		if err != nil {
			log.Fatal(err)
		}
		defer conn.Close()

		// TODO : get rid of this and implement launch, kill etc under existing commands

		applaunch, err := conn.LaunchApp(
			"E66A4DED-A888-495F-A701-1C478F94DC8B", // TODO : infer from selected device
			"com.apple.mobilesafari",
			[]interface{}{}, map[string]interface{}{
				"TERM": "xterm-256color",
			},
			map[string]interface{}{})
		log.WithField("pid", applaunch.Pid).Info("launched app")
		if err != nil {
			log.Fatal(err)
		}
	}

	b, _ = arguments.Bool("start-tunnel")
	if b {
		startTunnel(device)
	}

	b, _ = arguments.Bool("deviceinfo")
	if b {
		if display, _ := arguments.Bool("display"); display {
			deviceInfo, err := deviceinfo.NewDeviceInfo(device)
			exitIfError("Can't connect to deviceinfo service", err)
			defer deviceInfo.Close()

			info, err := deviceInfo.GetDisplayInfo()
			exitIfError("Can't fetch dispaly info", err)

			log.WithField("display", info).Info("Got display info")
		} else if lockdown, _ := arguments.Bool("lockdown"); lockdown {
			printDeviceInfo(device)
		} else {
			log.Fatal("unknown sub-command")
		}
=======
	b, _ = arguments.Bool("devmode")
	if b {
		enable, _ := arguments.Bool("enable")
		get, _ := arguments.Bool("get")
		enablePostRestart, _ := arguments.Bool("--enable-post-restart")
		if enable {
			err := amfi.EnableDeveloperMode(device, enablePostRestart)
			exitIfError("Failed enabling developer mode", err)
		}

		if get {
			devModeEnabled, _ := imagemounter.IsDevModeEnabled(device)
			fmt.Printf("Developer mode enabled: %v\n", devModeEnabled)
		}

		return
>>>>>>> a49a3582
	}
}

func mobileGestaltCommand(device ios.DeviceEntry, arguments docopt.Opts) bool {
	b, _ := arguments.Bool("mobilegestalt")
	if b {
		conn, _ := diagnostics.New(device)
		keys := arguments["<key>"].([]string)
		plist, _ := arguments.Bool("--plist")
		resp, _ := conn.MobileGestaltQuery(keys)
		if plist {
			fmt.Printf("%s\n", ios.ToPlist(resp))
			return true
		}
		jb, _ := marshalJSON(resp)
		fmt.Printf("%s\n", jb)
		return true
	}
	return b
}

func imageCommand1(device ios.DeviceEntry, arguments docopt.Opts) bool {
	b, _ := arguments.Bool("image")
	if b {
		list, _ := arguments.Bool("list")
		if list {
			listMountedImages(device)
		}

		path, _ := arguments.String("--path")

		auto, _ := arguments.Bool("auto")
		if auto {
			basedir, _ := arguments.String("--basedir")
			if basedir == "" {
				basedir = "./devimages"
			}

			var err error
			path, err = imagemounter.DownloadImageFor(device, basedir)
			if err != nil {
				log.WithFields(log.Fields{"basedir": basedir, "udid": device.Properties.SerialNumber, "err": err}).
					Error("failed downloading image")
			}

			log.WithFields(log.Fields{"basedir": basedir, "udid": device.Properties.SerialNumber}).Info("success downloaded image")
		}

		mount, _ := arguments.Bool("mount")
		if mount || auto {
			err := imagemounter.MountImage(device, path)
			if err != nil {
				log.WithFields(log.Fields{"image": path, "udid": device.Properties.SerialNumber, "err": err}).
					Error("error mounting image")
				return true
			}
			log.WithFields(log.Fields{"image": path, "udid": device.Properties.SerialNumber}).Info("success mounting image")
		}
	}
	return b
}

func runWdaCommand(device ios.DeviceEntry, arguments docopt.Opts) bool {
	b, _ := arguments.Bool("runwda")
	if b {
		bundleID, _ := arguments.String("--bundleid")
		testbundleID, _ := arguments.String("--testrunnerbundleid")
		xctestconfig, _ := arguments.String("--xctestconfig")
		wdaargs := arguments["--arg"].([]string)
		wdaenv := arguments["--env"].([]string)

		if bundleID == "" && testbundleID == "" && xctestconfig == "" {
			log.Info("no bundle ids specified, falling back to defaults")
			bundleID, testbundleID, xctestconfig = "com.facebook.WebDriverAgentRunner.xctrunner", "com.facebook.WebDriverAgentRunner.xctrunner", "WebDriverAgentRunner.xctest"
		}
		if bundleID == "" || testbundleID == "" || xctestconfig == "" {
			log.WithFields(log.Fields{"bundleid": bundleID, "testbundleid": testbundleID, "xctestconfig": xctestconfig}).Error("please specify either NONE of bundleid, testbundleid and xctestconfig or ALL of them. At least one was empty.")
			return true
		}
		log.WithFields(log.Fields{"bundleid": bundleID, "testbundleid": testbundleID, "xctestconfig": xctestconfig}).Info("Running wda")
		go func() {
			err := testmanagerd.RunXCUIWithBundleIdsCtx(context.Background(), bundleID, testbundleID, xctestconfig, device, wdaargs, wdaenv)
			if err != nil {
				log.WithFields(log.Fields{"error": err}).Fatal("Failed running WDA")
			}
		}()
		c := make(chan os.Signal, 1)
		signal.Notify(c, syscall.SIGINT, syscall.SIGTERM)
		signal := <-c
		log.Infof("os signal:%d received, closing..", signal)

		err := testmanagerd.CloseXCUITestRunner()
		if err != nil {
			log.Error("Failed closing wda-testrunner")
			os.Exit(1)
		}
		log.Info("Done Closing")
	}
	return b
}

func instrumentsCommand(device ios.DeviceEntry, arguments docopt.Opts) bool {
	b, _ := arguments.Bool("instruments")
	if b {
		listenerFunc, closeFunc, err := instruments.ListenAppStateNotifications(device)
		if err != nil {
			log.Fatal(err)
		}
		go func() {
			for {
				notification, err := listenerFunc()
				if err != nil {
					log.Error(err)
					return
				}
				s, _ := json.Marshal(notification)
				println(string(s))
			}
		}()
		c := make(chan os.Signal, 1)
		signal.Notify(c, syscall.SIGINT, syscall.SIGTERM)
		<-c
		err = closeFunc()
		if err != nil {
			log.Warnf("timeout during close %v", err)
		}
	}
	return b
}

func crashCommand(device ios.DeviceEntry, arguments docopt.Opts) bool {
	b, _ := arguments.Bool("crash")
	if b {
		ls, _ := arguments.Bool("ls")
		if ls {
			pattern, err := arguments.String("<pattern>")
			if err != nil || pattern == "" {
				pattern = "*"
			}
			files, err := crashreport.ListReports(device, pattern)
			exitIfError("failed listing crashreports", err)
			println(
				convertToJSONString(
					map[string]interface{}{"files": files, "length": len(files)},
				),
			)
		}
		cp, _ := arguments.Bool("cp")
		if cp {
			pattern, _ := arguments.String("<srcpattern>")
			target, _ := arguments.String("<target>")
			log.Debugf("cp %s %s", pattern, target)
			err := crashreport.DownloadReports(device, pattern, target)
			exitIfError("failed downloading crashreports", err)
		}

		rm, _ := arguments.Bool("rm")
		if rm {
			cwd, _ := arguments.String("<cwd>")
			pattern, _ := arguments.String("<pattern>")
			log.Debugf("rm %s %s", cwd, pattern)
			err := crashreport.RemoveReports(device, cwd, pattern)
			exitIfError("failed deleting crashreports", err)
		}
	}
	return b
}

func deviceState(device ios.DeviceEntry, list bool, enable bool, profileTypeId string, profileId string) {
	control, err := instruments.NewDeviceStateControl(device)
	exitIfError("failed to connect to deviceStateControl", err)
	profileTypes, err := control.List()
	if list {
		if JSONdisabled {
			outputPrettyStateList(profileTypes)
		} else {
			b, err := marshalJSON(profileTypes)
			exitIfError("failed json conversion", err)
			println(string(b))
		}
		return
	}
	exitIfError("failed listing device states", err)
	if enable {
		pType, profile, err := instruments.VerifyProfileAndType(profileTypes, profileTypeId, profileId)
		exitIfError("invalid arguments", err)
		log.Info("Enabling profile.. (this can take a while for ThermalConditions)")
		err = control.Enable(pType, profile)
		exitIfError("could not enable profile", err)
		log.Infof("Profile %s - %s is active! waiting for SIGTERM..", profileTypeId, profileId)
		c := make(chan os.Signal, syscall.SIGTERM)
		signal.Notify(c, os.Interrupt)
		<-c
		log.Infof("Disabling profiletype %s", profileTypeId)
		err = control.Disable(pType)
		exitIfError("could not disable profile", err)
		log.Info("ok")
	}
}

func outputPrettyStateList(types []instruments.ProfileType) {
	var buffer bytes.Buffer
	for i, ptype := range types {
		buffer.WriteString(
			fmt.Sprintf("ProfileType %d\nName:%s\nisActive:%v\nIdentifier:%s\n\n",
				i, ptype.Name, ptype.IsActive, ptype.Identifier,
			),
		)
		for i, profile := range ptype.Profiles {
			buffer.WriteString(fmt.Sprintf("\tProfile %d:%s\n\tIdentifier:%s\n\t%s",
				i, profile.Name, profile.Identifier, profile.Description),
			)
			buffer.WriteString("\n\t------\n")
		}
		buffer.WriteString("\n\n")
	}
	println(buffer.String())
}

func listMountedImages(device ios.DeviceEntry) {
	conn, err := imagemounter.NewImageMounter(device)
	exitIfError("failed connecting to image mounter", err)
	signatures, err := conn.ListImages()
	exitIfError("failed getting image list", err)
	if len(signatures) == 0 {
		log.Infof("none")
		return
	}
	for _, sig := range signatures {
		log.Infof("%x", sig)
	}
}

func installApp(device ios.DeviceEntry, path string) {
	log.WithFields(
		log.Fields{"appPath": path, "device": device.Properties.SerialNumber}).Info("installing")
	conn, err := zipconduit.New(device)
	exitIfError("failed connecting to zipconduit, dev image installed?", err)
	err = conn.SendFile(path)
	exitIfError("failed writing", err)
}

func uninstallApp(device ios.DeviceEntry, bundleId string) {
	log.WithFields(
		log.Fields{"appPath": bundleId, "device": device.Properties.SerialNumber}).Info("uninstalling")
	svc, err := installationproxy.New(device)
	exitIfError("failed connecting to installationproxy", err)
	err = svc.Uninstall(bundleId)
	exitIfError("failed uninstalling", err)
}

func language(device ios.DeviceEntry, locale string, language string) {
	lang, err := ios.GetLanguage(device)
	exitIfError("failed getting language", err)

	err = ios.SetLanguage(device, ios.LanguageConfiguration{Language: language, Locale: locale})
	exitIfError("failed setting language", err)
	if lang.Language != language && language != "" {
		log.Debugf("Language should be changed from %s to %s waiting for Springboard to reboot", lang.Language, language)
		notificationproxy.WaitUntilSpringboardStarted(device)
	}
	lang, err = ios.GetLanguage(device)
	exitIfError("failed getting language", err)

	fmt.Println(convertToJSONString(lang))
}

func assistiveTouch(device ios.DeviceEntry, operation string, force bool) {
	var enable bool

	if !force {
		version, err := ios.GetProductVersion(device)
		exitIfError("failed getting device product version", err)

		if version.LessThan(ios.IOS11()) {
			log.Errorf("iOS Version 11.0+ required to manipulate AssistiveTouch.  iOS version: %s detected. Use --force to override.", version)
			os.Exit(1)
		}
	}

	wasEnabled, err := ios.GetAssistiveTouch(device)
	if err != nil {
		if force && (operation == "enable" || operation == "disable") {
			log.WithFields(log.Fields{"error": err}).Warn("Failed getting current AssistiveTouch status. Continuing anyway.")
		} else {
			exitIfError("failed getting current AssistiveTouch status", err)
		}
	}

	switch {
	case operation == "enable":
		enable = true
	case operation == "disable":
		enable = false
	case operation == "toggle":
		enable = !wasEnabled
	default: // get
		enable = wasEnabled
	}
	if operation != "get" && (force || wasEnabled != enable) {
		err = ios.SetAssistiveTouch(device, enable)
		exitIfError("failed setting AssistiveTouch", err)
	}
	if operation == "get" {
		if JSONdisabled {
			fmt.Printf("%t\n", enable)
		} else {
			fmt.Println(convertToJSONString(map[string]bool{"AssistiveTouchEnabled": enable}))
		}
	}
}

func voiceOver(device ios.DeviceEntry, operation string, force bool) {
	var enable bool

	if !force {
		version, err := ios.GetProductVersion(device)
		exitIfError("failed getting device product version", err)

		if version.LessThan(ios.IOS11()) {
			log.Errorf("iOS Version 11.0+ required to manipulate VoiceOver.  iOS version: %s detected. Use --force to override.", version)
			os.Exit(1)
		}
	}

	wasEnabled, err := ios.GetVoiceOver(device)

	if err != nil {
		if force && (operation == "enable" || operation == "disable") {
			log.WithFields(log.Fields{"error": err}).Warn("Failed getting current VoiceOver status. Continuing anyway.")
		} else {
			exitIfError("failed getting current VoiceOver status", err)
		}
	}

	switch {
	case operation == "enable":
		enable = true
	case operation == "disable":
		enable = false
	case operation == "toggle":
		enable = !wasEnabled
	default: // get
		enable = wasEnabled
	}
	if operation != "get" && (force || wasEnabled != enable) {
		err = ios.SetVoiceOver(device, enable)
		exitIfError("failed setting VoiceOver", err)
	}
	if operation == "get" {
		if JSONdisabled {
			fmt.Printf("%t\n", enable)
		} else {
			fmt.Println(convertToJSONString(map[string]bool{"VoiceOverTouchEnabled": enable}))
		}
	}
}

func zoomTouch(device ios.DeviceEntry, operation string, force bool) {
	var enable bool

	if !force {
		version, err := ios.GetProductVersion(device)
		exitIfError("failed getting device product version", err)

		if version.LessThan(ios.IOS11()) {
			log.Errorf("iOS Version 11.0+ required to manipulate VoiceOver.  iOS version: %s detected. Use --force to override.", version)
			os.Exit(1)
		}
	}

	wasEnabled, err := ios.GetZoomTouch(device)

	if err != nil {
		if force && (operation == "enable" || operation == "disable") {
			log.WithFields(log.Fields{"error": err}).Warn("Failed getting current VoiceOver status. Continuing anyway.")
		} else {
			exitIfError("failed getting current VoiceOver status", err)
		}
	}

	switch {
	case operation == "enable":
		enable = true
	case operation == "disable":
		enable = false
	case operation == "toggle":
		enable = !wasEnabled
	default: // get
		enable = wasEnabled
	}
	if operation != "get" && (force || wasEnabled != enable) {
		err = ios.SetZoomTouch(device, enable)
		exitIfError("failed setting VoiceOver", err)
	}
	if operation == "get" {
		if JSONdisabled {
			fmt.Printf("%t\n", enable)
		} else {
			fmt.Println(convertToJSONString(map[string]bool{"ZoomTouchEnabled": enable}))
		}
	}
}

func timeFormat(device ios.DeviceEntry, operation string, force bool) {
	var enable bool

	if !force {
		version, err := ios.GetProductVersion(device)
		exitIfError("failed getting device product version", err)

		if version.LessThan(ios.IOS11()) {
			log.Errorf("iOS Version 11.0+ required to manipulate Time Format.  iOS version: %s detected. Use --force to override.", version)
			os.Exit(1)
		}
	}

	wasEnabled, err := ios.GetUses24HourClock(device)

	if err != nil {
		if force && (operation == "24h" || operation == "12h") {
			log.WithFields(log.Fields{"error": err}).Warn("Failed getting current TimeFormat value. Continuing anyway.")
		} else {
			exitIfError("failed getting current TimeFormat value", err)
		}
	}

	switch {
	case operation == "24h":
		enable = true
	case operation == "12h":
		enable = false
	case operation == "toggle":
		enable = !wasEnabled
	default: // get
		enable = wasEnabled
	}
	if operation != "get" && (force || wasEnabled != enable) {
		err = ios.SetUses24HourClock(device, enable)
		exitIfError("failed setting Time Format", err)
	}
	if operation == "get" {
		timeFormat := "24h"
		if !enable {
			timeFormat = "12h"
		}
		if JSONdisabled {
			fmt.Printf("%s\n", timeFormat)
		} else {
			fmt.Println(convertToJSONString(map[string]string{"TimeFormat": timeFormat}))
		}
	}
}

func startAx(device ios.DeviceEntry) {
	go func() {
		deviceList, err := ios.ListDevices()
		exitIfError("failed converting to json", err)

		device := deviceList.DeviceList[0]

		conn, err := accessibility.New(device)
		exitIfError("failed starting ax", err)

		conn.SwitchToDevice()

		conn.EnableSelectionMode()

		for i := 0; i < 3; i++ {
			conn.GetElement()
			time.Sleep(time.Second)
		}
		/*	conn.GetElement()
			time.Sleep(time.Second)
			conn.TurnOff()*/
		//conn.GetElement()
		//conn.GetElement()

		exitIfError("ax failed", err)
	}()
	c := make(chan os.Signal, 1)
	signal.Notify(c, os.Interrupt)
	<-c
}

func printVersion() {
	versionMap := map[string]interface{}{
		"version": version,
	}
	if JSONdisabled {
		fmt.Println(version)
	} else {
		fmt.Println(convertToJSONString(versionMap))
	}
}

func startDebugProxy(device ios.DeviceEntry, binaryMode bool, dumpDir string) {
	proxy := usbmuxd.NewDebugProxy(dumpDir)

	go func() {
		defer func() {
			if r := recover(); r != nil {
				log.Errorf("Recovered a panic: %v", r)
				proxy.Close()
				debug.PrintStack()
				os.Exit(1)
				return
			}
		}()
		err := proxy.Launch(device, binaryMode)
		log.WithFields(log.Fields{"error": err}).Infof("DebugProxy Terminated abnormally")
		os.Exit(0)
	}()
	c := make(chan os.Signal, 1)
	signal.Notify(c, os.Interrupt)
	<-c
	log.Info("Shutting down debugproxy")
	proxy.Close()
}

func handleProfileRemove(device ios.DeviceEntry, identifier string) {
	profileService, err := mcinstall.New(device)
	exitIfError("Starting mcInstall failed with", err)
	err = profileService.RemoveProfile(identifier)
	exitIfError("failed adding profile", err)
	log.Infof("profile '%s' removed", identifier)
}

func handleProfileAdd(device ios.DeviceEntry, file string) {
	profileService, err := mcinstall.New(device)
	exitIfError("Starting mcInstall failed with", err)
	filebytes, err := ioutil.ReadFile(file)
	exitIfError("could not read profile-file", err)
	err = profileService.AddProfile(filebytes)
	exitIfError("failed adding profile", err)
	log.Info("profile installed, you have to accept it in the device settings")
}

func handleProfileAddSupervised(device ios.DeviceEntry, file string, p12file string, p12password string) {
	profileService, err := mcinstall.New(device)
	exitIfError("Starting mcInstall failed with", err)
	filebytes, err := ioutil.ReadFile(file)
	exitIfError("could not read profile-file", err)
	p12bytes, err := ioutil.ReadFile(p12file)
	exitIfError("could not read p12-file", err)
	err = profileService.AddProfileSupervised(filebytes, p12bytes, p12password)
	exitIfError("failed adding profile", err)
	log.Info("profile installed")
}

func handleProfileList(device ios.DeviceEntry) {
	profileService, err := mcinstall.New(device)
	exitIfError("Starting mcInstall failed with", err)
	list, err := profileService.HandleList()
	exitIfError("failed getting profile list", err)
	fmt.Println(convertToJSONString(list))
}

func startForwarding(device ios.DeviceEntry, hostPort int, targetPort int) {
	err := forward.Forward(device, uint16(hostPort), uint16(targetPort))
	exitIfError("failed to forward port", err)
	c := make(chan os.Signal, 1)
	signal.Notify(c, os.Interrupt)
	<-c
}

func printDiagnostics(device ios.DeviceEntry) {
	log.Debug("print diagnostics")
	diagnosticsService, err := diagnostics.New(device)
	exitIfError("Starting diagnostics service failed with", err)

	values, err := diagnosticsService.AllValues()
	exitIfError("getting valued failed", err)

	fmt.Println(convertToJSONString(values))
}

func printBatteryDiagnostics(device ios.DeviceEntry) {
	battery, err := ios.GetBatteryDiagnostics(device)
	exitIfError("failed getting battery diagnostics", err)

	fmt.Println(convertToJSONString(battery))
}

func printDeviceDate(device ios.DeviceEntry) {
	allValues, err := ios.GetValues(device)
	exitIfError("failed getting values", err)

	formatedDate := time.Unix(int64(allValues.Value.TimeIntervalSince1970), 0).Format(time.RFC850)
	if JSONdisabled {
		fmt.Println(formatedDate)
	} else {
		fmt.Println(convertToJSONString(map[string]interface{}{"formatedDate": formatedDate, "TimeIntervalSince1970": allValues.Value.TimeIntervalSince1970}))
	}
}

func printInstalledApps(device ios.DeviceEntry, system bool, all bool, list bool, filesharing bool) {
	svc, _ := installationproxy.New(device)
	var err error
	var response []installationproxy.AppInfo
	appType := ""
	if all {
		response, err = svc.BrowseAllApps()
		appType = "all"
	} else if system {
		response, err = svc.BrowseSystemApps()
		appType = "system"
	} else if filesharing {
		response, err = svc.BrowseFileSharingApps()
		appType = "filesharingapps"
	} else {
		response, err = svc.BrowseUserApps()
		appType = "user"
	}
	exitIfError("browsing "+appType+" apps failed", err)

	if list {
		for _, v := range response {
			fmt.Printf("%s %s %s\n", v.CFBundleIdentifier, v.CFBundleName, v.CFBundleShortVersionString)
		}
		return
	}
	if filesharing {
		for _, v := range response {
			if v.UIFileSharingEnabled {
				fmt.Printf("%s %s %s\n", v.CFBundleIdentifier, v.CFBundleName, v.CFBundleShortVersionString)
			}
		}
		return
	}
	if JSONdisabled {
		log.Info(response)
	} else {
		fmt.Println(convertToJSONString(response))
	}
}

func printDeviceName(device ios.DeviceEntry) {
	allValues, err := ios.GetValues(device)
	exitIfError("failed getting values", err)
	if JSONdisabled {
		fmt.Println(allValues.Value.DeviceName)
	} else {
		fmt.Println(convertToJSONString(map[string]string{
			"devicename": allValues.Value.DeviceName,
		}))
	}
}

func saveScreenshot(device ios.DeviceEntry, outputPath string) {
	log.Debug("take screenshot")
	screenshotrService, err := screenshotr.New(device)
	exitIfError("Starting Screenshotr failed with", err)

	imageBytes, err := screenshotrService.TakeScreenshot()
	exitIfError("screenshotr failed", err)

	if outputPath == "" {
		timestamp := time.Now().Format("20060102150405")
		outputPath, err = filepath.Abs("./screenshot" + timestamp + ".png")
		exitIfError("getting filepath failed", err)
	}
	err = ioutil.WriteFile(outputPath, imageBytes, 0o777)
	exitIfError("write file failed", err)

	if JSONdisabled {
		fmt.Println(outputPath)
	} else {
		log.WithFields(log.Fields{"outputPath": outputPath}).Info("File saved successfully")
	}
}

func setLocation(device ios.DeviceEntry, lat string, lon string) {
	err := simlocation.SetLocation(device, lat, lon)
	exitIfError("Setting location failed with", err)
}

func setLocationGPX(device ios.DeviceEntry, gpxFilePath string) {
	err := simlocation.SetLocationGPX(device, gpxFilePath)
	exitIfError("Setting location failed with", err)
}

func resetLocation(device ios.DeviceEntry) {
	err := simlocation.ResetLocation(device)
	exitIfError("Resetting location failed with", err)
}

func processList(device ios.DeviceEntry, applicationsOnly bool) {
	service, err := instruments.NewDeviceInfoService(device)
	defer service.Close()
	if err != nil {
		exitIfError("failed opening deviceInfoService for getting process list", err)
	}
	processList, err := service.ProcessList()
	if applicationsOnly {
		var applicationProcessList []instruments.ProcessInfo
		for _, processInfo := range processList {
			if processInfo.IsApplication {
				applicationProcessList = append(applicationProcessList, processInfo)
			}
		}
		processList = applicationProcessList
	}

	if JSONdisabled {
		outputProcessListNoJSON(device, processList)
	} else {
		fmt.Println(convertToJSONString(processList))
	}
}

func printDeviceList(details bool) {
	deviceList, err := ios.ListDevices()
	if err != nil {
		exitIfError("failed getting device list", err)
	}

	if details {
		if JSONdisabled {
			outputDetailedListNoJSON(deviceList)
		} else {
			outputDetailedList(deviceList)
		}
	} else {
		if JSONdisabled {
			fmt.Print(deviceList.String())
		} else {
			fmt.Println(convertToJSONString(deviceList.CreateMapForJSONConverter()))
		}
	}
}

type detailsEntry struct {
	Udid           string
	ProductName    string
	ProductType    string
	ProductVersion string
}

func outputDetailedList(deviceList ios.DeviceList) {
	result := make([]detailsEntry, len(deviceList.DeviceList))
	for i, device := range deviceList.DeviceList {
		udid := device.Properties.SerialNumber
		allValues, err := ios.GetValues(device)
		exitIfError("failed getting values", err)
		result[i] = detailsEntry{udid, allValues.Value.ProductName, allValues.Value.ProductType, allValues.Value.ProductVersion}
	}
	fmt.Println(convertToJSONString(map[string][]detailsEntry{
		"deviceList": result,
	}))
}

func outputDetailedListNoJSON(deviceList ios.DeviceList) {
	for _, device := range deviceList.DeviceList {
		udid := device.Properties.SerialNumber
		allValues, err := ios.GetValues(device)
		exitIfError("failed getting values", err)
		fmt.Printf("%s  %s  %s %s\n", udid, allValues.Value.ProductName, allValues.Value.ProductType, allValues.Value.ProductVersion)
	}
}

func outputProcessListNoJSON(device ios.DeviceEntry, processes []instruments.ProcessInfo) {
	sort.Slice(processes, func(i, j int) bool {
		return processes[i].Pid < processes[j].Pid
	})
	svc, _ := installationproxy.New(device)
	response, err := svc.BrowseAllApps()
	appInfoByExecutableName := make(map[string]installationproxy.AppInfo)

	if err != nil {
		log.Error("browsing installed apps failed. bundleID will not be included in output")
	} else {
		for _, app := range response {
			appInfoByExecutableName[app.CFBundleExecutable] = app
		}
	}

	var maxPid uint64
	maxNameLength := 15

	for _, processInfo := range processes {
		if processInfo.Pid > maxPid {
			maxPid = processInfo.Pid
		}
		if len(processInfo.Name) > maxNameLength {
			maxNameLength = len(processInfo.Name)
		}
	}
	maxPidLength := len(fmt.Sprintf("%d", maxPid))

	fmt.Printf("%*s %-*s %s  %s\n", maxPidLength, "PID", maxNameLength, "NAME", "START_DATE         ", "BUNDLE_ID")
	for _, processInfo := range processes {
		bundleID := ""
		appInfo, exists := appInfoByExecutableName[processInfo.Name]
		if exists {
			bundleID = appInfo.CFBundleIdentifier
		}
		fmt.Printf("%*d %-*s %s  %s\n", maxPidLength, processInfo.Pid, maxNameLength, processInfo.Name, processInfo.StartDate.Format("2006-01-02 15:04:05"), bundleID)
	}
}

func startListening() {
	go func() {
		for {
			deviceConn, err := ios.NewDeviceConnection(ios.GetUsbmuxdSocket())
			defer deviceConn.Close()
			if err != nil {
				log.Errorf("could not connect to %s with err %+v, will retry in 3 seconds...", ios.GetUsbmuxdSocket(), err)
				time.Sleep(time.Second * 3)
				continue
			}
			muxConnection := ios.NewUsbMuxConnection(deviceConn)

			attachedReceiver, err := muxConnection.Listen()
			if err != nil {
				log.Error("Failed issuing Listen command, will retry in 3 seconds", err)
				deviceConn.Close()
				time.Sleep(time.Second * 3)
				continue
			}
			for {
				msg, err := attachedReceiver()
				if err != nil {
					log.Error("Stopped listening because of error")
					break
				}
				fmt.Println(convertToJSONString((msg)))
			}
		}
	}()
	c := make(chan os.Signal, syscall.SIGTERM)
	signal.Notify(c, os.Interrupt)
	<-c
}

func printDeviceInfo(device ios.DeviceEntry) {
	allValues, err := ios.GetValuesPlist(device)
	if err != nil {
		exitIfError("failed getting info", err)
	}
	svc, err := instruments.NewDeviceInfoService(device)
	if err != nil {
		log.Debugf("could not open instruments, probably dev image not mounted %v", err)
	}
	if err == nil {
		info, err := svc.NetworkInformation()
		if err != nil {
			log.Debugf("error getting networkinfo from instruments %v", err)
		} else {
			allValues["instruments:networkInformation"] = info
		}
		info, err = svc.HardwareInformation()
		if err != nil {
			log.Debugf("error getting hardwareinfo from instruments %v", err)
		} else {
			allValues["instruments:hardwareInformation"] = info
		}
	}

	fmt.Println(convertToJSONString(allValues))
}

func runSyslog(device ios.DeviceEntry) {
	log.Debug("Run Syslog.")

	syslogConnection, err := syslog.New(device)
	exitIfError("Syslog connection failed", err)

	defer syslogConnection.Close()

	go func() {
		messageContainer := map[string]string{}
		for {
			logMessage, err := syslogConnection.ReadLogMessage()
			if err != nil {
				exitIfError("failed reading syslog", err)
			}
			logMessage = strings.TrimSuffix(logMessage, "\x00")
			logMessage = strings.TrimSuffix(logMessage, "\x0A")
			if JSONdisabled {
				fmt.Println(logMessage)
			} else {
				messageContainer["msg"] = logMessage
				fmt.Println(convertToJSONString(messageContainer))
			}
		}
	}()
	c := make(chan os.Signal, 1)
	signal.Notify(c, os.Interrupt)
	<-c
}

func pairDevice(device ios.DeviceEntry, orgIdentityP12File string, p12Password string) {
	if orgIdentityP12File == "" {
		err := ios.Pair(device)
		exitIfError("Pairing failed", err)
		log.Infof("Successfully paired %s", device.Properties.SerialNumber)
		return
	}
	p12, err := os.ReadFile(orgIdentityP12File)
	exitIfError("Invalid file:"+orgIdentityP12File, err)
	err = ios.PairSupervised(device, p12, p12Password)
	exitIfError("Pairing failed", err)
	log.Infof("Successfully paired %s", device.Properties.SerialNumber)
}

func startTunnel(device ios.DeviceEntry) {
	ctx := context.Background()
	findCtx, _ := context.WithTimeout(ctx, 10*time.Second)
	addr, err := ios.FindDeviceInterfaceAddress(findCtx, device)
	exitIfError("could not find device address", err)

	rsdService, err := ios.NewWithAddr(addr)
	exitIfError("could not connect to RSD", err)
	defer rsdService.Close()
	handshakeResponse, err := rsdService.Handshake()
	exitIfError("could not execute RSD handshake", err)

	home, err := os.UserHomeDir()
	exitIfError("", err)
	pairRecordsDir := path.Join(home, ".go-ios")
	pairRecords := tunnel.NewPairRecordStore(pairRecordsDir)
	err = os.MkdirAll(pairRecordsDir, os.ModePerm)
	exitIfError("could not create go-ios dir", err)

	port := handshakeResponse.GetPort(tunnel.UntrustedTunnelServiceName)
	if port == 0 {
		log.Fatal("could net get port for untrusted tunnel service")
	}
	h, err := ios.ConnectToHttp2WithAddr(addr, port)
	exitIfError("failed to connect to device", err)

	xpcConn, err := ios.CreateXpcConnection(h)
	exitIfError("", err)
	ts, err := tunnel.NewTunnelServiceWithXpc(xpcConn, h)

	pr, err := pairRecords.LoadOrCreate(device.Properties.SerialNumber)
	exitIfError("", err)
	if err != nil {
		log.WithError(err).Warn("could not store pair record")
	}

	err = ts.Pair(pr)
	exitIfError("", err)
	_ = pairRecords.Store(device.Properties.SerialNumber, pr)
	tunnelInfo, err := ts.CreateTunnelListener()
	exitIfError("", err)
	err = tunnel.ConnectToTunnel(ctx, tunnelInfo, addr)
	exitIfError("", err)
}

func deviceWithRsdProvider(device ios.DeviceEntry, udid string, address string, rsdPort int) ios.DeviceEntry {
	rsdService, err := ios.NewWithAddrPort(address, rsdPort)
	exitIfError("could not connect to RSD", err)
	defer rsdService.Close()
	rsdProvider, err := rsdService.Handshake()
	device, err = ios.GetDeviceWithAddress(udid, address, rsdProvider)
	exitIfError("error getting devicelist", err)

	return device
}

func readPair(device ios.DeviceEntry) {
	record, err := ios.ReadPairRecord(device.Properties.SerialNumber)
	if err != nil {
		exitIfError("failed reading pairrecord", err)
	}
	json, err := marshalJSON(record)
	if err != nil {
		exitIfError("failed converting to json", err)
	}
	fmt.Printf("%s\n", json)
}

func marshalJSON(data interface{}) ([]byte, error) {
	if prettyJSON {
		return json.MarshalIndent(data, "", "    ")
	} else {
		return json.Marshal(data)
	}
}

func convertToJSONString(data interface{}) string {
	b, err := marshalJSON(data)
	if err != nil {
		fmt.Println(err)
		return ""
	}
	return string(b)
}

func exitIfError(msg string, err error) {
	if err != nil {
		log.WithFields(log.Fields{"err": err}).Fatalf(msg)
	}
}<|MERGE_RESOLUTION|>--- conflicted
+++ resolved
@@ -17,16 +17,13 @@
 	"syscall"
 	"time"
 
-<<<<<<< HEAD
 	"github.com/danielpaulus/go-ios/ios/debugproxy/usbmuxd"
 	"github.com/danielpaulus/go-ios/ios/debugproxy/utun"
 	"github.com/danielpaulus/go-ios/ios/deviceinfo"
 	"github.com/danielpaulus/go-ios/ios/tunnel"
 
+	"github.com/danielpaulus/go-ios/ios/amfi"
 	"github.com/danielpaulus/go-ios/ios/appservice"
-=======
-	"github.com/danielpaulus/go-ios/ios/amfi"
->>>>>>> a49a3582
 	"github.com/danielpaulus/go-ios/ios/mobileactivation"
 
 	"github.com/danielpaulus/go-ios/ios/afc"
@@ -131,13 +128,10 @@
   ios zoomtouch (enable | disable | toggle | get) [--force] [options]
   ios diskspace [options]
   ios batterycheck [options]
-<<<<<<< HEAD
   ios appservice [options]
   ios start-tunnel [options]
   ios deviceinfo [options] (display | lockdown)
-=======
   ios devmode (enable | get) [--enable-post-restart] [options]
->>>>>>> a49a3582
 
 Options:
   -v --verbose   		    Enable Debug Logging.
@@ -242,15 +236,12 @@
    ios timeformat (24h | 12h | toggle | get) [--force] [options] Sets, or returns the state of the "time format". iOS 11+ only (Use --force to try on older versions).
    ios diskspace [options]											  Prints disk space info.
    ios batterycheck [options]                                         Prints battery info.
-<<<<<<< HEAD
    ios appservice [options]											  Launches apps.
    ios start-tunnel [options]                                         Creates a tunnel connection to the device. If the device was not paired with the host yet, device pairing will also be executed.
    >                                                                  This command needs to be executed with admin privileges.
    >                                                                  (On MacOS the process 'remoted' must be paused before starting a tunnel is possible 'sudo kill -s STOP $(pgrep "^remoted")', and 'sudo kill -s CONT $(pgrep "^remoted")' to resume)
    ios deviceinfo [options] (display | lockdown)                  	  Queries device infos
-=======
    ios devmode (enable | get) [--enable-post-restart] [options]	  Enable developer mode on the device or check if it is enabled. Can also completely finalize developer mode setup after device is restarted.
->>>>>>> a49a3582
 
   `, version)
 	arguments, err := docopt.ParseDoc(usage)
@@ -998,7 +989,6 @@
 		return
 	}
 
-<<<<<<< HEAD
 	b, _ = arguments.Bool("appservice")
 	if b {
 		conn, err := appservice.New(device)
@@ -1043,7 +1033,8 @@
 		} else {
 			log.Fatal("unknown sub-command")
 		}
-=======
+	}
+
 	b, _ = arguments.Bool("devmode")
 	if b {
 		enable, _ := arguments.Bool("enable")
@@ -1060,7 +1051,6 @@
 		}
 
 		return
->>>>>>> a49a3582
 	}
 }
 
