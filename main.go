package main

import (
	"bufio"
	"bytes"
	"context"
	"encoding/json"
	"fmt"
	"io"
	"io/ioutil"
	"os"
	"os/signal"
	"path"
	"path/filepath"
	"runtime/debug"
	"sort"
	"strings"
	"syscall"
	"time"

<<<<<<< HEAD
	"github.com/danielpaulus/go-ios/ios/debugproxy/usbmuxd"
	"github.com/danielpaulus/go-ios/ios/debugproxy/utun"
=======
	"github.com/danielpaulus/go-ios/ios/debugproxy"
	"github.com/danielpaulus/go-ios/ios/deviceinfo"
>>>>>>> 56ce513a
	"github.com/danielpaulus/go-ios/ios/tunnel"

	"github.com/danielpaulus/go-ios/ios/amfi"
	"github.com/danielpaulus/go-ios/ios/mobileactivation"

	"github.com/danielpaulus/go-ios/ios/afc"

	"github.com/danielpaulus/go-ios/ios/crashreport"
	"github.com/danielpaulus/go-ios/ios/testmanagerd"

	"github.com/danielpaulus/go-ios/ios/debugserver"
	"github.com/danielpaulus/go-ios/ios/imagemounter"
	"github.com/danielpaulus/go-ios/ios/zipconduit"

	"github.com/danielpaulus/go-ios/ios/simlocation"

	"github.com/danielpaulus/go-ios/ios"
	"github.com/danielpaulus/go-ios/ios/accessibility"
	"github.com/danielpaulus/go-ios/ios/diagnostics"
	"github.com/danielpaulus/go-ios/ios/forward"
	"github.com/danielpaulus/go-ios/ios/installationproxy"
	"github.com/danielpaulus/go-ios/ios/instruments"
	"github.com/danielpaulus/go-ios/ios/mcinstall"
	"github.com/danielpaulus/go-ios/ios/notificationproxy"
	"github.com/danielpaulus/go-ios/ios/pcap"
	"github.com/danielpaulus/go-ios/ios/screenshotr"
	syslog "github.com/danielpaulus/go-ios/ios/syslog"
	"github.com/docopt/docopt-go"
	log "github.com/sirupsen/logrus"
)

// JSONdisabled enables or disables output in JSON format
var (
	JSONdisabled = false
	prettyJSON   = false
)

func main() {
	Main()
}

const version = "local-build"

// Main Exports main for testing
func Main() {
	usage := fmt.Sprintf(`go-ios %s

Usage:
  ios activate [options]
  ios listen [options]
  ios list [options] [--details]
  ios info [display | lockdown] [options]
  ios image list [options]
  ios image mount [--path=<imagepath>] [options]
  ios image auto [--basedir=<where_dev_images_are_stored>] [options]
  ios syslog [options]
  ios screenshot [options] [--output=<outfile>] [--stream] [--port=<port>]
  ios instruments notifications [options]
  ios crash ls [<pattern>] [options]
  ios crash cp <srcpattern> <target> [options]
  ios crash rm <cwd> <pattern> [options]
  ios devicename [options]
  ios date [options]
  ios timeformat (24h | 12h | toggle | get) [--force] [options]
  ios devicestate list [options]
  ios devicestate enable <profileTypeId> <profileId> [options]
  ios erase [--force] [options]
  ios lang [--setlocale=<locale>] [--setlang=<newlang>] [options]
  ios mobilegestalt <key>... [--plist] [options]
  ios diagnostics list [options]
  ios profile list [options]
  ios prepare [--skip-all] [--skip=<option>]... [--certfile=<cert_file_path>] [--orgname=<org_name>] [--locale] [--lang] [options]
  ios prepare create-cert
  ios prepare printskip
  ios profile remove <profileName> [options]
  ios profile add <profileFile> [--p12file=<orgid>] [--password=<p12password>] [options]
  ios httpproxy <host> <port> [<user>] [<pass>] --p12file=<orgid> --password=<p12password> [options]
  ios httpproxy remove [options]
  ios pair [--p12file=<orgid>] [--password=<p12password>] [options]
  ios ps [--apps] [options]
  ios ip [options]
  ios forward [options] <hostPort> <targetPort>
<<<<<<< HEAD
  ios dproxy [options] [--binary] [--mode=<all(default)|usbmuxd|utun>] [--iface=<iface> --address=<ipv6addrr> --rsd-port=<port>]
=======
  ios dproxy [--binary] [--mode=<all(default)|usbmuxd|utun>] [--iface=<iface>] [options]
>>>>>>> 56ce513a
  ios readpair [options]
  ios pcap [options] [--pid=<processID>] [--process=<processName>]
  ios install --path=<ipaOrAppFolder> [options]
  ios uninstall <bundleID> [options]
  ios apps [--system] [--all] [--list] [--filesharing] [options]
  ios launch <bundleID> [--wait] [options]
  ios kill (<bundleID> | --pid=<processID> | --process=<processName>) [options]
  ios runtest [--bundle-id=<bundleid>] [--test-runner-bundle-id=<testrunnerbundleid>] [--xctest-config=<xctestconfig>] [--log-output=<file>] [--test-to-run=<tests>]... [--test-to-skip=<tests>]... [--env=<e>]... [options]
  ios runwda [--bundleid=<bundleid>] [--testrunnerbundleid=<testbundleid>] [--xctestconfig=<xctestconfig>] [--arg=<a>]... [--env=<e>]... [options]
  ios ax [options]
  ios debug [options] [--stop-at-entry] <app_path>
  ios fsync (rm [--r] | tree | mkdir) --path=<targetPath>
  ios fsync (pull | push) --srcPath=<srcPath> --dstPath=<dstPath>
  ios reboot [options]
  ios -h | --help
  ios --version | version [options]
  ios setlocation [options] [--lat=<lat>] [--lon=<lon>]
  ios setlocationgpx [options] [--gpxfilepath=<gpxfilepath>]
  ios resetlocation [options]
  ios assistivetouch (enable | disable | toggle | get) [--force] [options]
  ios voiceover (enable | disable | toggle | get) [--force] [options]
  ios zoomtouch (enable | disable | toggle | get) [--force] [options]
  ios diskspace [options]
  ios batterycheck [options]
  ios tunnel start [options] [--pair-record-path=<pairrecordpath>]
  ios tunnel ls [options]
  ios devmode (enable | get) [--enable-post-restart] [options]

Options:
  -v --verbose              Enable Debug Logging.
  -t --trace                Enable Trace Logging (dump every message).
  --nojson                  Disable JSON output
  --pretty                  Pretty-print JSON command output
  -h --help                 Show this screen.
  --udid=<udid>             UDID of the device.
  --tunnel-info-port=<port> When go-ios is used to manage tunnels for iOS 17+ it exposes them on an HTTP-API for localhost (default port: 28100)
  --address=<ipv6addrr>     Address of the device on the interface. This parameter is optional and can be set if a tunnel created by MacOS needs to be used.
  >                         To get this value run "log stream --debug --info --predicate 'eventMessage LIKE "*Tunnel established*" OR eventMessage LIKE "*for server port*"'",
  >                         connect a device and open Xcode
  --rsd-port=<port>         Port of remote service discovery on the device through the tunnel
  >                         This parameter is similar to '--address' and can be obtained by the same log filter

The commands work as following:
	The default output of all commands is JSON. Should you prefer human readable outout, specify the --nojson option with your command.
	By default, the first device found will be used for a command unless you specify a --udid=some_udid switch.
	Specify -v for debug logging and -t for dumping every message.

   ios activate [options]                                             Activate a device
   ios listen [options]                                               Keeps a persistent connection open and notifies about newly connected or disconnected devices.
   ios list [options] [--details]                                     Prints a list of all connected device's udids. If --details is specified, it includes version, name and model of each device.
   ios info [display | lockdown] [options]                            Prints a dump of device information from the given source.
   ios image list [options]                                           List currently mounted developers images' signatures
   ios image mount [--path=<imagepath>] [options]                     Mount a image from <imagepath>
   >                                                                  For iOS 17+ (personalized developer disk images) <imagepath> must point to the "Restore" directory inside the developer disk 
   ios image auto [--basedir=<where_dev_images_are_stored>] [options] Automatically download correct dev image from the internets and mount it.
   >                                                                  You can specify a dir where images should be cached.
   >                                                                  The default is the current dir.
   ios syslog [options]                                               Prints a device's log output
   ios screenshot [options] [--output=<outfile>] [--stream] [--port=<port>]  Takes a screenshot and writes it to the current dir or to <outfile>  If --stream is supplied it
   >                                                                  starts an mjpeg server at 0.0.0.0:3333. Use --port to set another port.
   ios instruments notifications [options]                            Listen to application state notifications
   ios crash ls [<pattern>] [options]                                 run "ios crash ls" to get all crashreports in a list,
   >                                                                  or use a pattern like 'ios crash ls "*ips*"' to filter
   ios crash cp <srcpattern> <target> [options]                       copy "file pattern" to the target dir. Ex.: 'ios crash cp "*" "./crashes"'
   ios crash rm <cwd> <pattern> [options]                             remove file pattern from dir. Ex.: 'ios crash rm "." "*"' to delete everything
   ios devicename [options]                                           Prints the devicename
   ios date [options]                                                 Prints the device date
   ios devicestate list [options]                                     Prints a list of all supported device conditions, like slow network, gpu etc.
   ios devicestate enable <profileTypeId> <profileId> [options]       Enables a profile with ids (use the list command to see options). It will only stay active until the process is terminated.
   >                                                                  Ex. "ios devicestate enable SlowNetworkCondition SlowNetwork3GGood"
   ios erase [--force] [options]                                      Erase the device. It will prompt you to input y+Enter unless --force is specified.
   ios lang [--setlocale=<locale>] [--setlang=<newlang>] [options]    Sets or gets the Device language. ios lang will print the current language and locale, as well as a list of all supported langs and locales.
   ios mobilegestalt <key>... [--plist] [options]                     Lets you query mobilegestalt keys. Standard output is json but if desired you can get
   >                                                                  it in plist format by adding the --plist param.
   >                                                                  Ex.: "ios mobilegestalt MainScreenCanvasSizes ArtworkTraits --plist"
   ios diagnostics list [options]                                     List diagnostic infos
   ios pair [--p12file=<orgid>] [--password=<p12password>] [options]  Pairs the device. If the device is supervised, specify the path to the p12 file
   >                                                                  to pair without a trust dialog. Specify the password either with the argument or
   >                                                                  by setting the environment variable 'P12_PASSWORD'
   ios profile list                                                   List the profiles on the device
   ios profile remove <profileName>                                   Remove the profileName from the device
   ios profile add <profileFile> [--p12file=<orgid>] [--password=<p12password>] Install profile file on the device. If supervised set p12file and password or the environment variable 'P12_PASSWORD'
   ios prepare [--skip-all] [--skip=<option>]... [--certfile=<cert_file_path>] [--orgname=<org_name>] [--locale] [--lang] [options] prepare a device. Use skip-all to skip everything multiple --skip args to skip only a subset.
   >                                                                  You can use 'ios prepare printskip' to get a list of all options to skip. Use certfile and orgname if you want to supervise the device. If you need certificates
   >                                                                  to supervise, run 'ios prepare create-cert' and go-ios will generate one you can use. locale and lang are optional, the default is en_US and en.
   >                                                                  Run 'ios lang' to see a list of all supported locales and languages.
   ios prepare create-cert                                            A nice util to generate a certificate you can use for supervising devices. Make sure you rename and store it in a safe place.
   ios prepare printskip                                              Print all options you can skip.
   ios httpproxy <host> <port> [<user>] [<pass>] --p12file=<orgid> [--password=<p12password>] set global http proxy on supervised device. Use the password argument or set the environment variable 'P12_PASSWORD'
   >                                                                  Specify proxy password either as argument or using the environment var: PROXY_PASSWORD
   >                                                                  Use p12 file and password for silent installation on supervised devices.
   ios httpproxy remove [options]                                     Removes the global http proxy config. Only works with http proxies set by go-ios!
   ios ps [--apps] [options]                                          Dumps a list of running processes on the device.
   >                                                                  Use --nojson for a human-readable listing including BundleID when available. (not included with JSON output)
   >                                                                  --apps limits output to processes flagged by iOS as "isApplication". This greatly-filtered list
   >                                                                  should at least include user-installed software.  Additional packages will also be displayed depending on the version of iOS.
   ios ip [options]                                                   Uses the live pcap iOS packet capture to wait until it finds one that contains the IP address of the device.
   >                                                                  It relies on the MAC address of the WiFi adapter to know which is the right IP.
   >                                                                  You have to disable the "automatic wifi address"-privacy feature of the device for this to work.
   >                                                                  If you wanna speed it up, open apple maps or similar to force network traffic.
   >                                                                  f.ex. "ios launch com.apple.Maps"
   ios forward [options] <hostPort> <targetPort>                      Similar to iproxy, forward a TCP connection to the device.
<<<<<<< HEAD
   ios dproxy [options] [--binary] [--mode=<all(default)|usbmuxd|utun>] [--iface=<iface> --address=<ipv6addrr> --rsd-port=<port>] Starts the reverse engineering proxy server.
=======
   ios dproxy [--binary] [--mode=<all(default)|usbmuxd|utun>] [--iface=<iface>] [options] Starts the reverse engineering proxy server.
>>>>>>> 56ce513a
   >                                                                  It dumps every communication in plain text so it can be implemented easily.
   >                                                                  Use "sudo launchctl unload -w /Library/Apple/System/Library/LaunchDaemons/com.apple.usbmuxd.plist"
   >                                                                  to stop usbmuxd and load to start it again should the proxy mess up things.
   >                                                                  The --binary flag will dump everything in raw binary without any decoding.
   >                                                                  Address and rsd port is mandatory to sniff tunnel traffic with utun mode.
   ios readpair                                                       Dump detailed information about the pairrecord for a device.
   ios install --path=<ipaOrAppFolder> [options]                      Specify a .app folder or an installable ipa file that will be installed.
   ios pcap [options] [--pid=<processID>] [--process=<processName>]   Starts a pcap dump of network traffic, use --pid or --process to filter specific processes.
   ios apps [--system] [--all] [--list] [--filesharing]               Retrieves a list of installed applications. --system prints out preinstalled system apps. --all prints all apps, including system, user, and hidden apps. --list only prints bundle ID, bundle name and version number. --filesharing only prints apps which enable documents sharing.
   ios launch <bundleID> [--wait]                                     Launch app with the bundleID on the device. Get your bundle ID from the apps command. --wait keeps the connection open if you want logs.
   ios kill (<bundleID> | --pid=<processID> | --process=<processName>) [options] Kill app with the specified bundleID, process id, or process name on the device.
   ios runtest [--bundle-id=<bundleid>] [--test-runner-bundle-id=<testbundleid>] [--xctest-config=<xctestconfig>] [--log-output=<file>] [--test-to-run=<tests>]... [--test-to-skip=<tests>]... [--env=<e>]... [options]                    Run a XCUITest. If you provide only bundle-id go-ios will try to dynamically create test-runner-bundle-id and xctest-config. 
   >                                                                  If you provide '-' as log output, it prints resuts to stdout.
   >                                                                  To be able to filter for tests to run or skip, use one argument per test selector. Example: runtest --test-to-run=(TestTarget.)TestClass/testMethod --test-to-run=(TestTarget.)TestClass/testMethod (the value for 'TestTarget' is optional)
   >                                                                  The method name can also be omitted and in this case all tests of the specified class are run
   ios runwda [--bundleid=<bundleid>] [--testrunnerbundleid=<testbundleid>] [--xctestconfig=<xctestconfig>] [--arg=<a>]... [--env=<e>]...[options]  runs WebDriverAgents
   >                                                                  specify runtime args and env vars like --env ENV_1=something --env ENV_2=else  and --arg ARG1 --arg ARG2
   ios ax [options]                                                   Access accessibility inspector features.
   ios debug [--stop-at-entry] <app_path>                             Start debug with lldb
   ios fsync (rm [--r] | tree | mkdir) --path=<targetPath>            Remove | treeview | mkdir in target path. --r used alongside rm will recursively remove all files and directories from target path.
   ios fsync (pull | push) --srcPath=<srcPath> --dstPath=<dstPath>    Pull or Push file from srcPath to dstPath.
   ios reboot [options]                                               Reboot the given device
   ios -h | --help                                                    Prints this screen.
   ios --version | version [options]                                  Prints the version
   ios setlocation [options] [--lat=<lat>] [--lon=<lon>]              Updates the location of the device to the provided by latitude and longitude coordinates. Example: setlocation --lat=40.730610 --lon=-73.935242
   ios setlocationgpx [options] [--gpxfilepath=<gpxfilepath>]         Updates the location of the device based on the data in a GPX file. Example: setlocationgpx --gpxfilepath=/home/username/location.gpx
   ios resetlocation [options]                                        Resets the location of the device to the actual one
   ios assistivetouch (enable | disable | toggle | get) [--force] [options] Enables, disables, toggles, or returns the state of the "AssistiveTouch" software home-screen button. iOS 11+ only (Use --force to try on older versions).
   ios voiceover (enable | disable | toggle | get) [--force] [options] Enables, disables, toggles, or returns the state of the "VoiceOver" software home-screen button. iOS 11+ only (Use --force to try on older versions).
   ios zoom (enable | disable | toggle | get) [--force] [options] Enables, disables, toggles, or returns the state of the "ZoomTouch" software home-screen button. iOS 11+ only (Use --force to try on older versions).
   ios timeformat (24h | 12h | toggle | get) [--force] [options] Sets, or returns the state of the "time format". iOS 11+ only (Use --force to try on older versions).
   ios diskspace [options]											  Prints disk space info.
   ios batterycheck [options]                                         Prints battery info.
   ios tunnel start [options] [--pair-record-path=<pairrecordpath>]   Creates a tunnel connection to the device. If the device was not paired with the host yet, device pairing will also be executed.
   >           														  On systems with System Integrity Protection enabled the argument '--pair-record-path' is required as we can not access the default path for the pair record
   >                                                                  This command needs to be executed with admin privileges.
   >                                                                  (On MacOS the process 'remoted' must be paused before starting a tunnel is possible 'sudo pkill -SIGSTOP remoted', and 'sudo pkill -SIGCONT remoted' to resume)
   ios tunnel ls                                                      List currently started tunnels   
   ios devmode (enable | get) [--enable-post-restart] [options]	  Enable developer mode on the device or check if it is enabled. Can also completely finalize developer mode setup after device is restarted.

  `, version)
	arguments, err := docopt.ParseDoc(usage)

	exitIfError("failed parsing args", err)
	disableJSON, _ := arguments.Bool("--nojson")
	if disableJSON {
		JSONdisabled = true
	} else {
		log.SetFormatter(&log.JSONFormatter{})
	}

	pretty, _ := arguments.Bool("--pretty")
	if pretty {
		prettyJSON = true
	}

	traceLevelEnabled, _ := arguments.Bool("--trace")
	if traceLevelEnabled {
		log.Info("Set Trace mode")
		log.SetLevel(log.TraceLevel)
	} else {

		verboseLoggingEnabledLong, _ := arguments.Bool("--verbose")

		if verboseLoggingEnabledLong {
			log.Info("Set Debug mode")
			log.SetLevel(log.DebugLevel)
		}
	}
	// log.SetReportCaller(true)
	log.Debug(arguments)

	shouldPrintVersionNoDashes, _ := arguments.Bool("version")
	shouldPrintVersion, _ := arguments.Bool("--version")
	if shouldPrintVersionNoDashes || shouldPrintVersion {
		printVersion()
		return
	}

	b, _ := arguments.Bool("listen")
	if b {
		startListening()
		return
	}

	listCommand, _ := arguments.Bool("list")
	diagnosticsCommand, _ := arguments.Bool("diagnostics")
	imageCommand, _ := arguments.Bool("image")
	deviceStateCommand, _ := arguments.Bool("devicestate")
	profileCommand, _ := arguments.Bool("profile")

	if listCommand && !diagnosticsCommand && !imageCommand && !deviceStateCommand && !profileCommand {
		b, _ = arguments.Bool("--details")
		printDeviceList(b)
		return
	}

	tunnelInfoPort, err := arguments.Int("--tunnel-info-port")
	if err != nil {
		tunnelInfoPort = tunnel.DefaultHttpApiPort
	}

	tunnelCommand, _ := arguments.Bool("tunnel")

	udid, _ := arguments.String("--udid")
	address, addressErr := arguments.String("--address")
	rsdPort, rsdErr := arguments.Int("--rsd-port")

	device, err := ios.GetDevice(udid)
	// device address and rsd port are only available after the tunnel started
	if !tunnelCommand {
		exitIfError("Device not found: "+udid, err)
		if addressErr == nil && rsdErr == nil {
			device = deviceWithRsdProvider(device, udid, address, rsdPort)
		} else {
			info, err := tunnel.TunnelInfoForDevice(device.Properties.SerialNumber, tunnelInfoPort)
			if err == nil {
				device = deviceWithRsdProvider(device, udid, info.Address, info.RsdPort)
			} else {
				log.WithField("udid", device.Properties.SerialNumber).Warn("failed to get tunnel info")
			}
		}
	}

	b, _ = arguments.Bool("erase")
	if b {
		force, _ := arguments.Bool("--force")
		if !force {
			log.Warnf("are you sure you want to erase device %s? (y/n)", device.Properties.SerialNumber)
			reader := bufio.NewReader(os.Stdin)
			// ReadString will block until the delimiter is entered
			input, err := reader.ReadString('\n')
			exitIfError("An error occured while reading input", err)
			if !strings.HasPrefix(input, "y") {
				log.Errorf("abort")
				return
			}
		}

		exitIfError("failed erasing", mcinstall.Erase(device))
		print(convertToJSONString("ok"))
		return
	}

	if mobileGestaltCommand(device, arguments) {
		return
	}

	if deviceStateCommand {
		if listCommand {
			deviceState(device, true, false, "", "")
			return
		}
		enable, _ := arguments.Bool("enable")
		profileTypeId, _ := arguments.String("<profileTypeId>")
		profileId, _ := arguments.String("<profileId>")
		deviceState(device, false, enable, profileTypeId, profileId)
	}

	b, _ = arguments.Bool("prepare")
	if b {
		b, _ = arguments.Bool("create-cert")
		if b {
			cert, err := ios.CreateDERFormattedSupervisionCert()
			exitIfError("failed creating cert", err)
			err = os.WriteFile("supervision-cert.der", cert.CertDER, 0o777)
			log.Info("supervision-cert.der")
			exitIfError("failed writing cert", err)
			err = os.WriteFile("supervision-cert.pem", cert.CertPEM, 0o777)
			log.Info("supervision-cert.pem")
			exitIfError("failed writing cert", err)
			err = os.WriteFile("supervision-private-key.key", cert.PrivateKeyDER, 0o777)
			log.Info("supervision-private-key.key")
			exitIfError("failed writing cert", err)
			err = os.WriteFile("supervision-private-key.pem", cert.PrivateKeyPEM, 0o777)
			log.Info("supervision-private-key.pem")
			exitIfError("failed writing key", err)
			err = os.WriteFile("supervision-csr.csr", []byte(cert.Csr), 0o777)
			log.Info("supervision-csr.csr")
			exitIfError("failed writing cert", err)
			log.Info("Golang does not have good PKCS12 format sadly. If you need a p12 file run this: " +
				"'openssl pkcs12 -export -inkey supervision-private-key.pem -in supervision-cert.pem -out certificate.p12 -password pass:a'")
			return
		}
		b, _ = arguments.Bool("printskip")
		if b {
			println(convertToJSONString(mcinstall.GetAllSetupSkipOptions()))
			return
		}
		skip := mcinstall.GetAllSetupSkipOptions()
		skip1 := arguments["--skip"].([]string)
		if len(skip1) > 0 {
			skip = skip1
		}

		certfile, _ := arguments.String("--certfile")
		orgname, _ := arguments.String("--orgname")
		locale, _ := arguments.String("--locale")
		lang, _ := arguments.String("--lang")
		var certBytes []byte
		if certfile != "" {
			certBytes, err = os.ReadFile(certfile)
			exitIfError("failed opening cert file", err)
			if orgname == "" {
				log.Fatal("--orgname must be specified if certfile for supervision is provided")
			}
		}
		exitIfError("failed erasing", mcinstall.Prepare(device, skip, certBytes, orgname, locale, lang))
		print(convertToJSONString("ok"))
		return
	}

	b, _ = arguments.Bool("activate")
	if b {
		exitIfError("failed activation", mobileactivation.Activate(device))
		return
	}

	b, _ = arguments.Bool("ip")
	if b {
		ip, err := pcap.FindIp(device)
		exitIfError("failed", err)
		println(convertToJSONString(ip))
		return
	}

	if crashCommand(device, arguments) {
		return
	}
	if instrumentsCommand(device, arguments) {
		return
	}

	b, _ = arguments.Bool("pcap")
	if b {
		p, _ := arguments.String("--process")
		i, _ := arguments.Int("--pid")
		pcap.Pid = int32(i)
		pcap.ProcName = p
		err := pcap.Start(device)
		if err != nil {
			exitIfError("pcap failed", err)
		}
		return
	}

	b, _ = arguments.Bool("ps")
	if b {
		applicationsOnly, _ := arguments.Bool("--apps")
		processList(device, applicationsOnly)
		return
	}

	b, _ = arguments.Bool("install")
	if b {
		path, _ := arguments.String("--path")
		installApp(device, path)
		return
	}

	b, _ = arguments.Bool("uninstall")
	if b {
		bundleID, _ := arguments.String("<bundleID>")
		uninstallApp(device, bundleID)
		return
	}

	if imageCommand1(device, arguments) {
		return
	}

	b, _ = arguments.Bool("lang")
	if b {
		locale, _ := arguments.String("--setlocale")
		newlang, _ := arguments.String("--setlang")
		log.Debugf("lang --setlocale:%s --setlang:%s", locale, newlang)
		language(device, locale, newlang)
		return
	}

	b, _ = arguments.Bool("assistivetouch")
	if b {
		force, _ := arguments.Bool("--force")
		b, _ = arguments.Bool("enable")
		if b {
			assistiveTouch(device, "enable", force)
		}
		b, _ = arguments.Bool("disable")
		if b {
			assistiveTouch(device, "disable", force)
		}
		b, _ = arguments.Bool("toggle")
		if b {
			assistiveTouch(device, "toggle", force)
		}
		b, _ = arguments.Bool("get")
		if b {
			assistiveTouch(device, "get", force)
		}
	}

	b, _ = arguments.Bool("voiceover")
	if b {
		force, _ := arguments.Bool("--force")
		b, _ = arguments.Bool("enable")
		if b {
			voiceOver(device, "enable", force)
		}
		b, _ = arguments.Bool("disable")
		if b {
			voiceOver(device, "disable", force)
		}
		b, _ = arguments.Bool("toggle")
		if b {
			voiceOver(device, "toggle", force)
		}
		b, _ = arguments.Bool("get")
		if b {
			voiceOver(device, "get", force)
		}
	}

	b, _ = arguments.Bool("zoom")
	if b {
		force, _ := arguments.Bool("--force")
		b, _ = arguments.Bool("enable")
		if b {
			zoomTouch(device, "enable", force)
		}
		b, _ = arguments.Bool("disable")
		if b {
			zoomTouch(device, "disable", force)
		}
		b, _ = arguments.Bool("toggle")
		if b {
			zoomTouch(device, "toggle", force)
		}
		b, _ = arguments.Bool("get")
		if b {
			zoomTouch(device, "get", force)
		}
	}

	b, _ = arguments.Bool("dproxy")
	if b {
		ctx := context.Background()

		// trap Ctrl+C and call cancel on the context
		ctx, cancel := context.WithCancel(ctx)
		c := make(chan os.Signal, 1)
		signal.Notify(c, os.Interrupt)
		defer func() {
			signal.Stop(c)
			cancel()
		}()
		go func() {
			select {
			case <-c:
				cancel()
			case <-ctx.Done():
			}
		}()
		dumpDir := filepath.Join(".", "dump-"+time.Now().UTC().Format("2006.01.02-15.04.05.000"))
		os.MkdirAll(dumpDir, os.ModePerm)
		usbmuxDir := filepath.Join(dumpDir, "usbmuxd")
		os.MkdirAll(usbmuxDir, os.ModePerm)
		tunDir := filepath.Join(dumpDir, "utun")
		os.MkdirAll(tunDir, os.ModePerm)
		log.SetFormatter(&log.TextFormatter{})
		// log.SetLevel(log.DebugLevel)
		binaryMode, _ := arguments.Bool("--binary")
		mode, _ := arguments.String("--mode")
		iface, _ := arguments.String("--iface")
		switch mode {
		case "":
			fallthrough
		case "all":
			fallthrough
		case "utun":
			if iface == "" {
				log.Fatal("the '--iface' argument is required")
			}
		}
		switch mode {
		case "":
			fallthrough
		case "all":
			go startDebugProxy(device, binaryMode, usbmuxDir)
			go utun.Live(ctx, iface, device.Rsd, tunDir)
			select {}
		case "usbmuxd":
			startDebugProxy(device, binaryMode, usbmuxDir)
		case "utun":
			utun.Live(ctx, iface, device.Rsd, tunDir)
		default:
			log.Fatalf("Uknown mode '%s'", mode)

		}
		return
	}

	b, _ = arguments.Bool("info")
	if b {
		if display, _ := arguments.Bool("display"); display {
			deviceInfo, err := deviceinfo.NewDeviceInfo(device)
			exitIfError("Can't connect to deviceinfo service", err)
			defer deviceInfo.Close()

			info, err := deviceInfo.GetDisplayInfo()
			exitIfError("Can't fetch dispaly info", err)

			fmt.Println(convertToJSONString(info))
		} else if lockdown, _ := arguments.Bool("lockdown"); lockdown {
			printDeviceInfo(device)
		} else {
			// When subcommand is missing, it defaults to lockdown.
			// Unknown subcommands don't reach this line and quit early.
			printDeviceInfo(device)
		}
		return
	}

	b, _ = arguments.Bool("syslog")
	if b {
		runSyslog(device)
		return
	}

	b, _ = arguments.Bool("screenshot")
	if b {
		stream, _ := arguments.Bool("--stream")
		port, _ := arguments.String("--port")
		path, _ := arguments.String("--output")
		if stream {
			if port == "" {
				port = "3333"
			}
			err := screenshotr.StartStreamingServer(device, port)
			exitIfError("failed starting mjpeg", err)
			return
		}
		saveScreenshot(device, path)
		return
	}

	b, _ = arguments.Bool("setlocation")
	if b {
		lat, _ := arguments.String("--lat")
		lon, _ := arguments.String("--lon")
		setLocation(device, lat, lon)
		return
	}

	b, _ = arguments.Bool("setlocationgpx")
	if b {
		gpxFilePath, _ := arguments.String("--gpxfilepath")
		setLocationGPX(device, gpxFilePath)
		return
	}

	b, _ = arguments.Bool("resetlocation")
	if b {
		resetLocation(device)
		return
	}

	b, _ = arguments.Bool("devicename")
	if b {
		printDeviceName(device)
		return
	}

	b, _ = arguments.Bool("apps")

	if b {
		list, _ := arguments.Bool("--list")
		system, _ := arguments.Bool("--system")
		all, _ := arguments.Bool("--all")
		filesharing, _ := arguments.Bool("--filesharing")
		printInstalledApps(device, system, all, list, filesharing)
		return
	}

	b, _ = arguments.Bool("date")
	if b {
		printDeviceDate(device)
		return
	}
	b, _ = arguments.Bool("diagnostics")
	if b {
		printDiagnostics(device)
		return
	}

	b, _ = arguments.Bool("timeformat")
	if b {
		force, _ := arguments.Bool("--force")
		b, _ = arguments.Bool("24h")
		if b {
			timeFormat(device, "24h", force)
		}
		b, _ = arguments.Bool("12h")
		if b {
			timeFormat(device, "12h", force)
		}
		b, _ = arguments.Bool("toggle")
		if b {
			timeFormat(device, "toggle", force)
		}
		b, _ = arguments.Bool("get")
		if b {
			timeFormat(device, "get", force)
		}
	}

	b, _ = arguments.Bool("pair")
	if b {
		org, _ := arguments.String("--p12file")
		pwd, _ := arguments.String("--password")
		if pwd == "" {
			pwd = os.Getenv("P12_PASSWORD")
		}
		pairDevice(device, org, pwd)
		return
	}

	b, _ = arguments.Bool("readpair")
	if b {
		readPair(device)
		return
	}

	b, _ = arguments.Bool("httpproxy")
	if b {
		removeCommand, _ := arguments.Bool("remove")
		if removeCommand {
			mcinstall.RemoveProxy(device)
			exitIfError("failed removing proxy", err)
			log.Info("success")
			return
		}
		host, _ := arguments.String("<host>")
		port, _ := arguments.String("<port>")
		user, _ := arguments.String("<user>")
		pass, _ := arguments.String("<pass>")
		if pass == "" {
			pass = os.Getenv("PROXY_PASSWORD")
		}
		p12file, _ := arguments.String("--p12file")
		p12password, _ := arguments.String("--password")
		if p12password == "" {
			p12password = os.Getenv("P12_PASSWORD")
		}
		p12bytes, err := ioutil.ReadFile(p12file)
		exitIfError("could not read p12-file", err)

		err = mcinstall.SetHttpProxy(device, host, port, user, pass, p12bytes, p12password)
		exitIfError("failed", err)
		log.Info("success")
		return
	}

	b, _ = arguments.Bool("profile")
	if b {
		if listCommand {
			handleProfileList(device)
		}
		b, _ = arguments.Bool("add")
		if b {
			name, _ := arguments.String("<profileFile>")
			p12file, _ := arguments.String("--p12file")
			p12password, _ := arguments.String("--password")
			if p12password == "" {
				p12password = os.Getenv("P12_PASSWORD")
			}
			if p12file != "" {
				handleProfileAddSupervised(device, name, p12file, p12password)
				return
			}
			handleProfileAdd(device, name)
		}
		b, _ = arguments.Bool("remove")
		if b {
			name, _ := arguments.String("<profileName>")
			handleProfileRemove(device, name)
		}

		return
	}

	b, _ = arguments.Bool("forward")
	if b {
		hostPort, _ := arguments.Int("<hostPort>")
		targetPort, _ := arguments.Int("<targetPort>")
		startForwarding(device, hostPort, targetPort)
		return
	}

	b, _ = arguments.Bool("launch")
	if b {
		wait, _ := arguments.Bool("--wait")
		bundleID, _ := arguments.String("<bundleID>")
		if bundleID == "" {
			log.Fatal("please provide a bundleID")
		}
		pControl, err := instruments.NewProcessControl(device)
		exitIfError("processcontrol failed", err)

		pid, err := pControl.LaunchApp(bundleID)
		exitIfError("launch app command failed", err)
		log.WithFields(log.Fields{"pid": pid}).Info("Process launched")
		if wait {
			c := make(chan os.Signal, 1)
			signal.Notify(c, syscall.SIGINT, syscall.SIGTERM)
			<-c
			log.WithFields(log.Fields{"pid": pid}).Info("stop listening to logs")
		}
	}

	b, _ = arguments.Bool("kill")
	if b {
		var response []installationproxy.AppInfo
		bundleID, _ := arguments.String("<bundleID>")
		processIDint, _ := arguments.Int("--pid")
		processName, _ := arguments.String("--process")

		processID := uint64(processIDint)

		// Technically "Mach Kernel" is process 0, I suppose we provide no way to attempt to kill that.
		if bundleID == "" && processID == 0 && processName == "" {
			log.Fatal("please provide a bundleID")
		}
		pControl, err := instruments.NewProcessControl(device)
		exitIfError("processcontrol failed", err)
		svc, _ := installationproxy.New(device)

		// Look for correct process exe name for this bundleID. By default, searches only user-installed apps.
		if bundleID != "" {
			response, err = svc.BrowseAllApps()
			exitIfError("browsing apps failed", err)

			for _, app := range response {
				if app.CFBundleIdentifier == bundleID {
					processName = app.CFBundleExecutable
					break
				}
			}
			if processName == "" {
				log.Errorf("%s not installed", bundleID)
				os.Exit(1)
				return
			}
		}

		service, err := instruments.NewDeviceInfoService(device)
		defer service.Close()
		exitIfError("failed opening deviceInfoService for getting process list", err)
		processList, _ := service.ProcessList()
		// ps
		for _, p := range processList {
			if (processID > 0 && p.Pid == processID) || (processName != "" && p.Name == processName) {
				err = pControl.KillProcess(p.Pid)
				exitIfError("kill process failed ", err)
				if bundleID != "" {
					log.Info(bundleID, " killed, Pid: ", p.Pid)
				} else {
					log.Info(p.Name, " killed, Pid: ", p.Pid)
				}
				return
			}
		}
		if bundleID != "" {
			log.Error("process of ", bundleID, " not found")
		} else if processName != "" {
			log.Error("process named ", processName, " not found")
		} else {
			log.Error("process with pid ", processID, " not found")
		}
		os.Exit(1)
		return
	}

	b, _ = arguments.Bool("runtest")
	if b {
		bundleID, _ := arguments.String("--bundle-id")
		testRunnerBundleId, _ := arguments.String("--test-runner-bundle-id")
		xctestConfig, _ := arguments.String("--xctest-config")

		testsToRunArg := arguments["--test-to-run"]
		var testsToRun []string
		if testsToRunArg != nil && len(testsToRunArg.([]string)) > 0 {
			testsToRun = testsToRunArg.([]string)
		}

		testsToSkipArg := arguments["--test-to-skip"]
		var testsToSkip []string
		testsToSkip = nil
		if testsToSkipArg != nil && len(testsToSkipArg.([]string)) > 0 {
			testsToSkip = testsToSkipArg.([]string)
		}

		rawTestlog, rawTestlogErr := arguments.String("--log-output")
		env := arguments["--env"].([]string)

		if rawTestlogErr == nil {
			var writer *os.File = os.Stdout
			if rawTestlog != "-" {
				file, err := os.Create(rawTestlog)
				exitIfError("Cannot open file "+rawTestlog, err)
				writer = file
			}
			defer writer.Close()

			testResults, err := testmanagerd.RunXCUITest(bundleID, testRunnerBundleId, xctestConfig, device, env, testsToRun, testsToSkip, testmanagerd.NewTestListener(writer, writer, os.TempDir()))
			if err != nil {
				log.WithFields(log.Fields{"error": err}).Info("Failed running Xcuitest")
			}

			log.Info(fmt.Printf("%+v", testResults))
		} else {
			_, err := testmanagerd.RunXCUITest(bundleID, testRunnerBundleId, xctestConfig, device, env, testsToRun, testsToSkip, testmanagerd.NewTestListener(io.Discard, io.Discard, os.TempDir()))
			if err != nil {
				log.WithFields(log.Fields{"error": err}).Info("Failed running Xcuitest")
			}
		}
		return
	}

	if runWdaCommand(device, arguments) {
		return
	}

	b, _ = arguments.Bool("ax")
	if b {
		startAx(device)
		return
	}

	b, _ = arguments.Bool("debug")
	if b {
		appPath, _ := arguments.String("<app_path>")
		if appPath == "" {
			log.Fatal("parameter bundleid and app_path must be specified")
		}
		stopAtEntry, _ := arguments.Bool("--stop-at-entry")
		err = debugserver.Start(device, appPath, stopAtEntry)
		if err != nil {
			log.Error(err.Error())
		}
	}

	b, _ = arguments.Bool("reboot")
	if b {
		err := diagnostics.Reboot(device)
		if err != nil {
			log.Error(err)
		} else {
			log.Info("ok")
		}
		return
	}

	b, _ = arguments.Bool("fsync")
	if b {
		afcService, err := afc.New(device)
		exitIfError("fsync: connect afc service failed", err)
		b, _ = arguments.Bool("rm")
		if b {
			path, _ := arguments.String("--path")
			isRecursive, _ := arguments.Bool("--r")
			if isRecursive {
				err = afcService.RemoveAll(path)
			} else {
				err = afcService.Remove(path)
			}
			exitIfError("fsync: remove failed", err)
		}

		b, _ = arguments.Bool("tree")
		if b {
			path, _ := arguments.String("--path")
			err = afcService.TreeView(path, "", true)
			exitIfError("fsync: tree view failed", err)
		}

		b, _ = arguments.Bool("mkdir")
		if b {
			path, _ := arguments.String("--path")
			err = afcService.MkDir(path)
			exitIfError("fsync: mkdir failed", err)
		}

		b, _ = arguments.Bool("pull")
		if b {
			sp, _ := arguments.String("--srcPath")
			dp, _ := arguments.String("--dstPath")
			if dp != "" {
				ret, _ := ios.PathExists(dp)
				if !ret {
					err = os.MkdirAll(dp, os.ModePerm)
					exitIfError("mkdir failed", err)
				}
			}
			dp = path.Join(dp, filepath.Base(sp))
			err = afcService.Pull(sp, dp)
			exitIfError("fsync: pull failed", err)
		}
		b, _ = arguments.Bool("push")
		if b {
			sp, _ := arguments.String("--srcPath")
			dp, _ := arguments.String("--dstPath")
			err = afcService.Push(sp, dp)
			exitIfError("fsync: push failed", err)
		}
		afcService.Close()
		return
	}

	b, _ = arguments.Bool("diskspace")
	if b {
		afcService, err := afc.New(device)
		exitIfError("connect afc service failed", err)
		info, err := afcService.GetSpaceInfo()
		if err != nil {
			exitIfError("get device info push failed", err)
		}
		fmt.Printf("      Model: %s\n", info.Model)
		fmt.Printf("  BlockSize: %d\n", info.BlockSize/8)
		fmt.Printf("  FreeSpace: %s\n", ios.ByteCountDecimal(int64(info.FreeBytes)))
		fmt.Printf("  UsedSpace: %s\n", ios.ByteCountDecimal(int64(info.TotalBytes-info.FreeBytes)))
		fmt.Printf(" TotalSpace: %s\n", ios.ByteCountDecimal(int64(info.TotalBytes)))
		return
	}

	b, _ = arguments.Bool("batterycheck")
	if b {
		printBatteryDiagnostics(device)
		return
	}

	if tunnelCommand {
		startCommand, _ := arguments.Bool("start")
		listCommand, _ := arguments.Bool("ls")
		if startCommand {
			pairRecordsPath, _ := arguments.String("--pair-record-path")
			if len(pairRecordsPath) == 0 {
				pairRecordsPath = "/var/db/lockdown/RemotePairing/user_501"
			}
			startTunnel(context.TODO(), pairRecordsPath, tunnelInfoPort)
		} else if listCommand {
			tunnels, err := tunnel.ListRunningTunnels(tunnelInfoPort)
			if err != nil {
				exitIfError("failed to get tunnel infos", err)
			}
			enc := json.NewEncoder(os.Stdout)
			enc.SetIndent("", "  ")
			_ = enc.Encode(tunnels)
		}
	}

	b, _ = arguments.Bool("devmode")
	if b {
		enable, _ := arguments.Bool("enable")
		get, _ := arguments.Bool("get")
		enablePostRestart, _ := arguments.Bool("--enable-post-restart")
		if enable {
			err := amfi.EnableDeveloperMode(device, enablePostRestart)
			exitIfError("Failed enabling developer mode", err)
		}

		if get {
			devModeEnabled, _ := imagemounter.IsDevModeEnabled(device)
			fmt.Printf("Developer mode enabled: %v\n", devModeEnabled)
		}

		return
	}
}

func mobileGestaltCommand(device ios.DeviceEntry, arguments docopt.Opts) bool {
	b, _ := arguments.Bool("mobilegestalt")
	if b {
		conn, _ := diagnostics.New(device)
		keys := arguments["<key>"].([]string)
		plist, _ := arguments.Bool("--plist")
		resp, _ := conn.MobileGestaltQuery(keys)
		if plist {
			fmt.Printf("%s\n", ios.ToPlist(resp))
			return true
		}
		jb, _ := marshalJSON(resp)
		fmt.Printf("%s\n", jb)
		return true
	}
	return b
}

func imageCommand1(device ios.DeviceEntry, arguments docopt.Opts) bool {
	b, _ := arguments.Bool("image")
	if b {
		list, _ := arguments.Bool("list")
		if list {
			listMountedImages(device)
		}

		path, _ := arguments.String("--path")

		auto, _ := arguments.Bool("auto")
		if auto {
			basedir, _ := arguments.String("--basedir")
			if basedir == "" {
				basedir = "./devimages"
			}

			var err error
			path, err = imagemounter.DownloadImageFor(device, basedir)
			if err != nil {
				log.WithFields(log.Fields{"basedir": basedir, "udid": device.Properties.SerialNumber, "err": err}).
					Error("failed downloading image")
			}

			log.WithFields(log.Fields{"basedir": basedir, "udid": device.Properties.SerialNumber}).Info("success downloaded image")
		}

		mount, _ := arguments.Bool("mount")
		if mount || auto {
			err := imagemounter.MountImage(device, path)
			if err != nil {
				log.WithFields(log.Fields{"image": path, "udid": device.Properties.SerialNumber, "err": err}).
					Error("error mounting image")
				return true
			}
			log.WithFields(log.Fields{"image": path, "udid": device.Properties.SerialNumber}).Info("success mounting image")
		}
	}
	return b
}

func runWdaCommand(device ios.DeviceEntry, arguments docopt.Opts) bool {
	b, _ := arguments.Bool("runwda")
	if b {
		bundleID, _ := arguments.String("--bundleid")
		testbundleID, _ := arguments.String("--testrunnerbundleid")
		xctestconfig, _ := arguments.String("--xctestconfig")
		wdaargs := arguments["--arg"].([]string)
		wdaenv := arguments["--env"].([]string)

		if bundleID == "" && testbundleID == "" && xctestconfig == "" {
			log.Info("no bundle ids specified, falling back to defaults")
			bundleID, testbundleID, xctestconfig = "com.facebook.WebDriverAgentRunner.xctrunner", "com.facebook.WebDriverAgentRunner.xctrunner", "WebDriverAgentRunner.xctest"
		}
		if bundleID == "" || testbundleID == "" || xctestconfig == "" {
			log.WithFields(log.Fields{"bundleid": bundleID, "testbundleid": testbundleID, "xctestconfig": xctestconfig}).Error("please specify either NONE of bundleid, testbundleid and xctestconfig or ALL of them. At least one was empty.")
			return true
		}
		log.WithFields(log.Fields{"bundleid": bundleID, "testbundleid": testbundleID, "xctestconfig": xctestconfig}).Info("Running wda")

		errorChannel := make(chan error)
		ctx, stopWda := context.WithCancel(context.Background())
		go func() {
			_, err := testmanagerd.RunXCUIWithBundleIdsCtx(ctx, bundleID, testbundleID, xctestconfig, device, wdaargs, wdaenv, nil, nil, testmanagerd.NewTestListener(io.Discard, io.Discard, os.TempDir()))
			if err != nil {
				log.WithFields(log.Fields{"error": err}).Fatal("Failed running WDA")
				errorChannel <- err
			}
			close(errorChannel)
		}()
		c := make(chan os.Signal, 1)
		signal.Notify(c, syscall.SIGINT, syscall.SIGTERM)
		signal := <-c
		log.Infof("os signal:%d received, closing..", signal)

		stopWda()

		err := <-errorChannel
		if err != nil {
			log.Errorf("Failed running wda-testrunner: %s", err)
			os.Exit(1)
		}

		log.Info("Done Closing")
	}
	return b
}

func instrumentsCommand(device ios.DeviceEntry, arguments docopt.Opts) bool {
	b, _ := arguments.Bool("instruments")
	if b {
		listenerFunc, closeFunc, err := instruments.ListenAppStateNotifications(device)
		if err != nil {
			log.Fatal(err)
		}
		go func() {
			for {
				notification, err := listenerFunc()
				if err != nil {
					log.Error(err)
					return
				}
				s, _ := json.Marshal(notification)
				println(string(s))
			}
		}()
		c := make(chan os.Signal, 1)
		signal.Notify(c, syscall.SIGINT, syscall.SIGTERM)
		<-c
		err = closeFunc()
		if err != nil {
			log.Warnf("timeout during close %v", err)
		}
	}
	return b
}

func crashCommand(device ios.DeviceEntry, arguments docopt.Opts) bool {
	b, _ := arguments.Bool("crash")
	if b {
		ls, _ := arguments.Bool("ls")
		if ls {
			pattern, err := arguments.String("<pattern>")
			if err != nil || pattern == "" {
				pattern = "*"
			}
			files, err := crashreport.ListReports(device, pattern)
			exitIfError("failed listing crashreports", err)
			println(
				convertToJSONString(
					map[string]interface{}{"files": files, "length": len(files)},
				),
			)
		}
		cp, _ := arguments.Bool("cp")
		if cp {
			pattern, _ := arguments.String("<srcpattern>")
			target, _ := arguments.String("<target>")
			log.Debugf("cp %s %s", pattern, target)
			err := crashreport.DownloadReports(device, pattern, target)
			exitIfError("failed downloading crashreports", err)
		}

		rm, _ := arguments.Bool("rm")
		if rm {
			cwd, _ := arguments.String("<cwd>")
			pattern, _ := arguments.String("<pattern>")
			log.Debugf("rm %s %s", cwd, pattern)
			err := crashreport.RemoveReports(device, cwd, pattern)
			exitIfError("failed deleting crashreports", err)
		}
	}
	return b
}

func deviceState(device ios.DeviceEntry, list bool, enable bool, profileTypeId string, profileId string) {
	control, err := instruments.NewDeviceStateControl(device)
	exitIfError("failed to connect to deviceStateControl", err)
	profileTypes, err := control.List()
	if list {
		if JSONdisabled {
			outputPrettyStateList(profileTypes)
		} else {
			b, err := marshalJSON(profileTypes)
			exitIfError("failed json conversion", err)
			println(string(b))
		}
		return
	}
	exitIfError("failed listing device states", err)
	if enable {
		pType, profile, err := instruments.VerifyProfileAndType(profileTypes, profileTypeId, profileId)
		exitIfError("invalid arguments", err)
		log.Info("Enabling profile.. (this can take a while for ThermalConditions)")
		err = control.Enable(pType, profile)
		exitIfError("could not enable profile", err)
		log.Infof("Profile %s - %s is active! waiting for SIGTERM..", profileTypeId, profileId)
		c := make(chan os.Signal, syscall.SIGTERM)
		signal.Notify(c, os.Interrupt)
		<-c
		log.Infof("Disabling profiletype %s", profileTypeId)
		err = control.Disable(pType)
		exitIfError("could not disable profile", err)
		log.Info("ok")
	}
}

func outputPrettyStateList(types []instruments.ProfileType) {
	var buffer bytes.Buffer
	for i, ptype := range types {
		buffer.WriteString(
			fmt.Sprintf("ProfileType %d\nName:%s\nisActive:%v\nIdentifier:%s\n\n",
				i, ptype.Name, ptype.IsActive, ptype.Identifier,
			),
		)
		for i, profile := range ptype.Profiles {
			buffer.WriteString(fmt.Sprintf("\tProfile %d:%s\n\tIdentifier:%s\n\t%s",
				i, profile.Name, profile.Identifier, profile.Description),
			)
			buffer.WriteString("\n\t------\n")
		}
		buffer.WriteString("\n\n")
	}
	println(buffer.String())
}

func listMountedImages(device ios.DeviceEntry) {
	conn, err := imagemounter.NewImageMounter(device)
	exitIfError("failed connecting to image mounter", err)
	signatures, err := conn.ListImages()
	exitIfError("failed getting image list", err)
	if len(signatures) == 0 {
		log.Infof("none")
		return
	}
	for _, sig := range signatures {
		log.Infof("%x", sig)
	}
}

func installApp(device ios.DeviceEntry, path string) {
	log.WithFields(
		log.Fields{"appPath": path, "device": device.Properties.SerialNumber}).Info("installing")
	conn, err := zipconduit.New(device)
	exitIfError("failed connecting to zipconduit, dev image installed?", err)
	err = conn.SendFile(path)
	exitIfError("failed writing", err)
}

func uninstallApp(device ios.DeviceEntry, bundleId string) {
	log.WithFields(
		log.Fields{"appPath": bundleId, "device": device.Properties.SerialNumber}).Info("uninstalling")
	svc, err := installationproxy.New(device)
	exitIfError("failed connecting to installationproxy", err)
	err = svc.Uninstall(bundleId)
	exitIfError("failed uninstalling", err)
}

func language(device ios.DeviceEntry, locale string, language string) {
	lang, err := ios.GetLanguage(device)
	exitIfError("failed getting language", err)

	err = ios.SetLanguage(device, ios.LanguageConfiguration{Language: language, Locale: locale})
	exitIfError("failed setting language", err)
	if lang.Language != language && language != "" {
		log.Debugf("Language should be changed from %s to %s waiting for Springboard to reboot", lang.Language, language)
		notificationproxy.WaitUntilSpringboardStarted(device)
	}
	lang, err = ios.GetLanguage(device)
	exitIfError("failed getting language", err)

	fmt.Println(convertToJSONString(lang))
}

func assistiveTouch(device ios.DeviceEntry, operation string, force bool) {
	var enable bool

	if !force {
		version, err := ios.GetProductVersion(device)
		exitIfError("failed getting device product version", err)

		if version.LessThan(ios.IOS11()) {
			log.Errorf("iOS Version 11.0+ required to manipulate AssistiveTouch.  iOS version: %s detected. Use --force to override.", version)
			os.Exit(1)
		}
	}

	wasEnabled, err := ios.GetAssistiveTouch(device)
	if err != nil {
		if force && (operation == "enable" || operation == "disable") {
			log.WithFields(log.Fields{"error": err}).Warn("Failed getting current AssistiveTouch status. Continuing anyway.")
		} else {
			exitIfError("failed getting current AssistiveTouch status", err)
		}
	}

	switch {
	case operation == "enable":
		enable = true
	case operation == "disable":
		enable = false
	case operation == "toggle":
		enable = !wasEnabled
	default: // get
		enable = wasEnabled
	}
	if operation != "get" && (force || wasEnabled != enable) {
		err = ios.SetAssistiveTouch(device, enable)
		exitIfError("failed setting AssistiveTouch", err)
	}
	if operation == "get" {
		if JSONdisabled {
			fmt.Printf("%t\n", enable)
		} else {
			fmt.Println(convertToJSONString(map[string]bool{"AssistiveTouchEnabled": enable}))
		}
	}
}

func voiceOver(device ios.DeviceEntry, operation string, force bool) {
	var enable bool

	if !force {
		version, err := ios.GetProductVersion(device)
		exitIfError("failed getting device product version", err)

		if version.LessThan(ios.IOS11()) {
			log.Errorf("iOS Version 11.0+ required to manipulate VoiceOver.  iOS version: %s detected. Use --force to override.", version)
			os.Exit(1)
		}
	}

	wasEnabled, err := ios.GetVoiceOver(device)

	if err != nil {
		if force && (operation == "enable" || operation == "disable") {
			log.WithFields(log.Fields{"error": err}).Warn("Failed getting current VoiceOver status. Continuing anyway.")
		} else {
			exitIfError("failed getting current VoiceOver status", err)
		}
	}

	switch {
	case operation == "enable":
		enable = true
	case operation == "disable":
		enable = false
	case operation == "toggle":
		enable = !wasEnabled
	default: // get
		enable = wasEnabled
	}
	if operation != "get" && (force || wasEnabled != enable) {
		err = ios.SetVoiceOver(device, enable)
		exitIfError("failed setting VoiceOver", err)
	}
	if operation == "get" {
		if JSONdisabled {
			fmt.Printf("%t\n", enable)
		} else {
			fmt.Println(convertToJSONString(map[string]bool{"VoiceOverTouchEnabled": enable}))
		}
	}
}

func zoomTouch(device ios.DeviceEntry, operation string, force bool) {
	var enable bool

	if !force {
		version, err := ios.GetProductVersion(device)
		exitIfError("failed getting device product version", err)

		if version.LessThan(ios.IOS11()) {
			log.Errorf("iOS Version 11.0+ required to manipulate VoiceOver.  iOS version: %s detected. Use --force to override.", version)
			os.Exit(1)
		}
	}

	wasEnabled, err := ios.GetZoomTouch(device)

	if err != nil {
		if force && (operation == "enable" || operation == "disable") {
			log.WithFields(log.Fields{"error": err}).Warn("Failed getting current VoiceOver status. Continuing anyway.")
		} else {
			exitIfError("failed getting current VoiceOver status", err)
		}
	}

	switch {
	case operation == "enable":
		enable = true
	case operation == "disable":
		enable = false
	case operation == "toggle":
		enable = !wasEnabled
	default: // get
		enable = wasEnabled
	}
	if operation != "get" && (force || wasEnabled != enable) {
		err = ios.SetZoomTouch(device, enable)
		exitIfError("failed setting VoiceOver", err)
	}
	if operation == "get" {
		if JSONdisabled {
			fmt.Printf("%t\n", enable)
		} else {
			fmt.Println(convertToJSONString(map[string]bool{"ZoomTouchEnabled": enable}))
		}
	}
}

func timeFormat(device ios.DeviceEntry, operation string, force bool) {
	var enable bool

	if !force {
		version, err := ios.GetProductVersion(device)
		exitIfError("failed getting device product version", err)

		if version.LessThan(ios.IOS11()) {
			log.Errorf("iOS Version 11.0+ required to manipulate Time Format.  iOS version: %s detected. Use --force to override.", version)
			os.Exit(1)
		}
	}

	wasEnabled, err := ios.GetUses24HourClock(device)

	if err != nil {
		if force && (operation == "24h" || operation == "12h") {
			log.WithFields(log.Fields{"error": err}).Warn("Failed getting current TimeFormat value. Continuing anyway.")
		} else {
			exitIfError("failed getting current TimeFormat value", err)
		}
	}

	switch {
	case operation == "24h":
		enable = true
	case operation == "12h":
		enable = false
	case operation == "toggle":
		enable = !wasEnabled
	default: // get
		enable = wasEnabled
	}
	if operation != "get" && (force || wasEnabled != enable) {
		err = ios.SetUses24HourClock(device, enable)
		exitIfError("failed setting Time Format", err)
	}
	if operation == "get" {
		timeFormat := "24h"
		if !enable {
			timeFormat = "12h"
		}
		if JSONdisabled {
			fmt.Printf("%s\n", timeFormat)
		} else {
			fmt.Println(convertToJSONString(map[string]string{"TimeFormat": timeFormat}))
		}
	}
}

func startAx(device ios.DeviceEntry) {
	go func() {
		deviceList, err := ios.ListDevices()
		exitIfError("failed converting to json", err)

		device := deviceList.DeviceList[0]

		conn, err := accessibility.New(device)
		exitIfError("failed starting ax", err)

		conn.SwitchToDevice()

		conn.EnableSelectionMode()

		for i := 0; i < 3; i++ {
			conn.GetElement()
			time.Sleep(time.Second)
		}
		/*	conn.GetElement()
			time.Sleep(time.Second)
			conn.TurnOff()*/
		//conn.GetElement()
		//conn.GetElement()

		exitIfError("ax failed", err)
	}()
	c := make(chan os.Signal, 1)
	signal.Notify(c, os.Interrupt)
	<-c
}

func printVersion() {
	versionMap := map[string]interface{}{
		"version": version,
	}
	if JSONdisabled {
		fmt.Println(version)
	} else {
		fmt.Println(convertToJSONString(versionMap))
	}
}

func startDebugProxy(device ios.DeviceEntry, binaryMode bool, dumpDir string) {
	proxy := usbmuxd.NewDebugProxy(dumpDir)

	go func() {
		defer func() {
			if r := recover(); r != nil {
				log.Errorf("Recovered a panic: %v", r)
				proxy.Close()
				debug.PrintStack()
				os.Exit(1)
				return
			}
		}()
		err := proxy.Launch(device, binaryMode)
		log.WithFields(log.Fields{"error": err}).Infof("DebugProxy Terminated abnormally")
		os.Exit(0)
	}()
	c := make(chan os.Signal, 1)
	signal.Notify(c, os.Interrupt)
	<-c
	log.Info("Shutting down debugproxy")
	proxy.Close()
}

func handleProfileRemove(device ios.DeviceEntry, identifier string) {
	profileService, err := mcinstall.New(device)
	exitIfError("Starting mcInstall failed with", err)
	err = profileService.RemoveProfile(identifier)
	exitIfError("failed adding profile", err)
	log.Infof("profile '%s' removed", identifier)
}

func handleProfileAdd(device ios.DeviceEntry, file string) {
	profileService, err := mcinstall.New(device)
	exitIfError("Starting mcInstall failed with", err)
	filebytes, err := ioutil.ReadFile(file)
	exitIfError("could not read profile-file", err)
	err = profileService.AddProfile(filebytes)
	exitIfError("failed adding profile", err)
	log.Info("profile installed, you have to accept it in the device settings")
}

func handleProfileAddSupervised(device ios.DeviceEntry, file string, p12file string, p12password string) {
	profileService, err := mcinstall.New(device)
	exitIfError("Starting mcInstall failed with", err)
	filebytes, err := ioutil.ReadFile(file)
	exitIfError("could not read profile-file", err)
	p12bytes, err := ioutil.ReadFile(p12file)
	exitIfError("could not read p12-file", err)
	err = profileService.AddProfileSupervised(filebytes, p12bytes, p12password)
	exitIfError("failed adding profile", err)
	log.Info("profile installed")
}

func handleProfileList(device ios.DeviceEntry) {
	profileService, err := mcinstall.New(device)
	exitIfError("Starting mcInstall failed with", err)
	list, err := profileService.HandleList()
	exitIfError("failed getting profile list", err)
	fmt.Println(convertToJSONString(list))
}

func startForwarding(device ios.DeviceEntry, hostPort int, targetPort int) {
	cl, err := forward.Forward(device, uint16(hostPort), uint16(targetPort))
	exitIfError("failed to forward port", err)
	defer stopForwarding(cl)
	c := make(chan os.Signal, 1)
	signal.Notify(c, os.Interrupt)
	<-c
}

func stopForwarding(cl *forward.ConnListener) {
	err := cl.Close()
	if err != nil {
		exitIfError("failed to close forwarded port", err)
	}
}

func printDiagnostics(device ios.DeviceEntry) {
	log.Debug("print diagnostics")
	diagnosticsService, err := diagnostics.New(device)
	exitIfError("Starting diagnostics service failed with", err)

	values, err := diagnosticsService.AllValues()
	exitIfError("getting valued failed", err)

	fmt.Println(convertToJSONString(values))
}

func printBatteryDiagnostics(device ios.DeviceEntry) {
	battery, err := ios.GetBatteryDiagnostics(device)
	exitIfError("failed getting battery diagnostics", err)

	fmt.Println(convertToJSONString(battery))
}

func printDeviceDate(device ios.DeviceEntry) {
	allValues, err := ios.GetValues(device)
	exitIfError("failed getting values", err)

	formatedDate := time.Unix(int64(allValues.Value.TimeIntervalSince1970), 0).Format(time.RFC850)
	if JSONdisabled {
		fmt.Println(formatedDate)
	} else {
		fmt.Println(convertToJSONString(map[string]interface{}{"formatedDate": formatedDate, "TimeIntervalSince1970": allValues.Value.TimeIntervalSince1970}))
	}
}

func printInstalledApps(device ios.DeviceEntry, system bool, all bool, list bool, filesharing bool) {
	svc, _ := installationproxy.New(device)
	var err error
	var response []installationproxy.AppInfo
	appType := ""
	if all {
		response, err = svc.BrowseAllApps()
		appType = "all"
	} else if system {
		response, err = svc.BrowseSystemApps()
		appType = "system"
	} else if filesharing {
		response, err = svc.BrowseFileSharingApps()
		appType = "filesharingapps"
	} else {
		response, err = svc.BrowseUserApps()
		appType = "user"
	}
	exitIfError("browsing "+appType+" apps failed", err)

	if list {
		for _, v := range response {
			fmt.Printf("%s %s %s\n", v.CFBundleIdentifier, v.CFBundleName, v.CFBundleShortVersionString)
		}
		return
	}
	if filesharing {
		for _, v := range response {
			if v.UIFileSharingEnabled {
				fmt.Printf("%s %s %s\n", v.CFBundleIdentifier, v.CFBundleName, v.CFBundleShortVersionString)
			}
		}
		return
	}
	if JSONdisabled {
		log.Info(response)
	} else {
		fmt.Println(convertToJSONString(response))
	}
}

func printDeviceName(device ios.DeviceEntry) {
	allValues, err := ios.GetValues(device)
	exitIfError("failed getting values", err)
	if JSONdisabled {
		fmt.Println(allValues.Value.DeviceName)
	} else {
		fmt.Println(convertToJSONString(map[string]string{
			"devicename": allValues.Value.DeviceName,
		}))
	}
}

func saveScreenshot(device ios.DeviceEntry, outputPath string) {
	log.Debug("take screenshot")
	screenshotrService, err := screenshotr.New(device)
	exitIfError("Starting Screenshotr failed with", err)

	imageBytes, err := screenshotrService.TakeScreenshot()
	exitIfError("screenshotr failed", err)

	if outputPath == "" {
		timestamp := time.Now().Format("20060102150405")
		outputPath, err = filepath.Abs("./screenshot" + timestamp + ".png")
		exitIfError("getting filepath failed", err)
	}
	err = ioutil.WriteFile(outputPath, imageBytes, 0o777)
	exitIfError("write file failed", err)

	if JSONdisabled {
		fmt.Println(outputPath)
	} else {
		log.WithFields(log.Fields{"outputPath": outputPath}).Info("File saved successfully")
	}
}

func setLocation(device ios.DeviceEntry, lat string, lon string) {
	err := simlocation.SetLocation(device, lat, lon)
	exitIfError("Setting location failed with", err)
}

func setLocationGPX(device ios.DeviceEntry, gpxFilePath string) {
	err := simlocation.SetLocationGPX(device, gpxFilePath)
	exitIfError("Setting location failed with", err)
}

func resetLocation(device ios.DeviceEntry) {
	err := simlocation.ResetLocation(device)
	exitIfError("Resetting location failed with", err)
}

func processList(device ios.DeviceEntry, applicationsOnly bool) {
	service, err := instruments.NewDeviceInfoService(device)
	defer service.Close()
	if err != nil {
		exitIfError("failed opening deviceInfoService for getting process list", err)
	}
	processList, err := service.ProcessList()
	if applicationsOnly {
		var applicationProcessList []instruments.ProcessInfo
		for _, processInfo := range processList {
			if processInfo.IsApplication {
				applicationProcessList = append(applicationProcessList, processInfo)
			}
		}
		processList = applicationProcessList
	}

	if JSONdisabled {
		outputProcessListNoJSON(device, processList)
	} else {
		fmt.Println(convertToJSONString(processList))
	}
}

func printDeviceList(details bool) {
	deviceList, err := ios.ListDevices()
	if err != nil {
		exitIfError("failed getting device list", err)
	}

	if details {
		if JSONdisabled {
			outputDetailedListNoJSON(deviceList)
		} else {
			outputDetailedList(deviceList)
		}
	} else {
		if JSONdisabled {
			fmt.Print(deviceList.String())
		} else {
			fmt.Println(convertToJSONString(deviceList.CreateMapForJSONConverter()))
		}
	}
}

type detailsEntry struct {
	Udid           string
	ProductName    string
	ProductType    string
	ProductVersion string
}

func outputDetailedList(deviceList ios.DeviceList) {
	result := make([]detailsEntry, len(deviceList.DeviceList))
	for i, device := range deviceList.DeviceList {
		udid := device.Properties.SerialNumber
		allValues, err := ios.GetValues(device)
		exitIfError("failed getting values", err)
		result[i] = detailsEntry{udid, allValues.Value.ProductName, allValues.Value.ProductType, allValues.Value.ProductVersion}
	}
	fmt.Println(convertToJSONString(map[string][]detailsEntry{
		"deviceList": result,
	}))
}

func outputDetailedListNoJSON(deviceList ios.DeviceList) {
	for _, device := range deviceList.DeviceList {
		udid := device.Properties.SerialNumber
		allValues, err := ios.GetValues(device)
		exitIfError("failed getting values", err)
		fmt.Printf("%s  %s  %s %s\n", udid, allValues.Value.ProductName, allValues.Value.ProductType, allValues.Value.ProductVersion)
	}
}

func outputProcessListNoJSON(device ios.DeviceEntry, processes []instruments.ProcessInfo) {
	sort.Slice(processes, func(i, j int) bool {
		return processes[i].Pid < processes[j].Pid
	})
	svc, _ := installationproxy.New(device)
	response, err := svc.BrowseAllApps()
	appInfoByExecutableName := make(map[string]installationproxy.AppInfo)

	if err != nil {
		log.Error("browsing installed apps failed. bundleID will not be included in output")
	} else {
		for _, app := range response {
			appInfoByExecutableName[app.CFBundleExecutable] = app
		}
	}

	var maxPid uint64
	maxNameLength := 15

	for _, processInfo := range processes {
		if processInfo.Pid > maxPid {
			maxPid = processInfo.Pid
		}
		if len(processInfo.Name) > maxNameLength {
			maxNameLength = len(processInfo.Name)
		}
	}
	maxPidLength := len(fmt.Sprintf("%d", maxPid))

	fmt.Printf("%*s %-*s %s  %s\n", maxPidLength, "PID", maxNameLength, "NAME", "START_DATE         ", "BUNDLE_ID")
	for _, processInfo := range processes {
		bundleID := ""
		appInfo, exists := appInfoByExecutableName[processInfo.Name]
		if exists {
			bundleID = appInfo.CFBundleIdentifier
		}
		fmt.Printf("%*d %-*s %s  %s\n", maxPidLength, processInfo.Pid, maxNameLength, processInfo.Name, processInfo.StartDate.Format("2006-01-02 15:04:05"), bundleID)
	}
}

func startListening() {
	go func() {
		for {
			deviceConn, err := ios.NewDeviceConnection(ios.GetUsbmuxdSocket())
			defer deviceConn.Close()
			if err != nil {
				log.Errorf("could not connect to %s with err %+v, will retry in 3 seconds...", ios.GetUsbmuxdSocket(), err)
				time.Sleep(time.Second * 3)
				continue
			}
			muxConnection := ios.NewUsbMuxConnection(deviceConn)

			attachedReceiver, err := muxConnection.Listen()
			if err != nil {
				log.Error("Failed issuing Listen command, will retry in 3 seconds", err)
				deviceConn.Close()
				time.Sleep(time.Second * 3)
				continue
			}
			for {
				msg, err := attachedReceiver()
				if err != nil {
					log.Error("Stopped listening because of error")
					break
				}
				fmt.Println(convertToJSONString((msg)))
			}
		}
	}()
	c := make(chan os.Signal, syscall.SIGTERM)
	signal.Notify(c, os.Interrupt)
	<-c
}

func printDeviceInfo(device ios.DeviceEntry) {
	allValues, err := ios.GetValuesPlist(device)
	if err != nil {
		exitIfError("failed getting info", err)
	}
	svc, err := instruments.NewDeviceInfoService(device)
	if err != nil {
		log.Debugf("could not open instruments, probably dev image not mounted %v", err)
	}
	if err == nil {
		info, err := svc.NetworkInformation()
		if err != nil {
			log.Debugf("error getting networkinfo from instruments %v", err)
		} else {
			allValues["instruments:networkInformation"] = info
		}
		info, err = svc.HardwareInformation()
		if err != nil {
			log.Debugf("error getting hardwareinfo from instruments %v", err)
		} else {
			allValues["instruments:hardwareInformation"] = info
		}
	}

	fmt.Println(convertToJSONString(allValues))
}

func runSyslog(device ios.DeviceEntry) {
	log.Debug("Run Syslog.")

	syslogConnection, err := syslog.New(device)
	exitIfError("Syslog connection failed", err)

	defer syslogConnection.Close()

	go func() {
		messageContainer := map[string]string{}
		for {
			logMessage, err := syslogConnection.ReadLogMessage()
			if err != nil {
				exitIfError("failed reading syslog", err)
			}
			logMessage = strings.TrimSuffix(logMessage, "\x00")
			logMessage = strings.TrimSuffix(logMessage, "\x0A")
			if JSONdisabled {
				fmt.Println(logMessage)
			} else {
				messageContainer["msg"] = logMessage
				fmt.Println(convertToJSONString(messageContainer))
			}
		}
	}()
	c := make(chan os.Signal, 1)
	signal.Notify(c, os.Interrupt)
	<-c
}

func pairDevice(device ios.DeviceEntry, orgIdentityP12File string, p12Password string) {
	if orgIdentityP12File == "" {
		err := ios.Pair(device)
		exitIfError("Pairing failed", err)
		log.Infof("Successfully paired %s", device.Properties.SerialNumber)
		return
	}
	p12, err := os.ReadFile(orgIdentityP12File)
	exitIfError("Invalid file:"+orgIdentityP12File, err)
	err = ios.PairSupervised(device, p12, p12Password)
	exitIfError("Pairing failed", err)
	log.Infof("Successfully paired %s", device.Properties.SerialNumber)
}

func startTunnel(ctx context.Context, recordsPath string, tunnelInfoPort int) {
	pm, err := tunnel.NewPairRecordManager(recordsPath)
	exitIfError("could not creat pair record manager", err)
	tm := tunnel.NewTunnelManager(pm)

	go func() {
		ticker := time.NewTicker(1 * time.Second)
		defer ticker.Stop()
		for {
			select {
			case <-ctx.Done():
				return
			case <-ticker.C:
				err := tm.UpdateTunnels(ctx)
				if err != nil {
					log.WithError(err).Warn("failed to update tunnels")
				}
			}
		}
	}()

	go func() {
		err := tunnel.ServeTunnelInfo(tm, tunnelInfoPort)
		if err != nil {
			exitIfError("failed to start tunnel server", err)
		}
	}()

	<-ctx.Done()
}

func deviceWithRsdProvider(device ios.DeviceEntry, udid string, address string, rsdPort int) ios.DeviceEntry {
	rsdService, err := ios.NewWithAddrPort(address, rsdPort)
	exitIfError("could not connect to RSD", err)
	defer rsdService.Close()
	rsdProvider, err := rsdService.Handshake()
	device, err = ios.GetDeviceWithAddress(udid, address, rsdProvider)
	exitIfError("error getting devicelist", err)

	return device
}

func readPair(device ios.DeviceEntry) {
	record, err := ios.ReadPairRecord(device.Properties.SerialNumber)
	if err != nil {
		exitIfError("failed reading pairrecord", err)
	}
	json, err := marshalJSON(record)
	if err != nil {
		exitIfError("failed converting to json", err)
	}
	fmt.Printf("%s\n", json)
}

func marshalJSON(data interface{}) ([]byte, error) {
	if prettyJSON {
		return json.MarshalIndent(data, "", "    ")
	} else {
		return json.Marshal(data)
	}
}

func convertToJSONString(data interface{}) string {
	b, err := marshalJSON(data)
	if err != nil {
		fmt.Println(err)
		return ""
	}
	return string(b)
}

func exitIfError(msg string, err error) {
	if err != nil {
		log.WithFields(log.Fields{"err": err}).Fatalf(msg)
	}
}<|MERGE_RESOLUTION|>--- conflicted
+++ resolved
@@ -18,13 +18,9 @@
 	"syscall"
 	"time"
 
-<<<<<<< HEAD
 	"github.com/danielpaulus/go-ios/ios/debugproxy/usbmuxd"
 	"github.com/danielpaulus/go-ios/ios/debugproxy/utun"
-=======
-	"github.com/danielpaulus/go-ios/ios/debugproxy"
 	"github.com/danielpaulus/go-ios/ios/deviceinfo"
->>>>>>> 56ce513a
 	"github.com/danielpaulus/go-ios/ios/tunnel"
 
 	"github.com/danielpaulus/go-ios/ios/amfi"
@@ -107,11 +103,7 @@
   ios ps [--apps] [options]
   ios ip [options]
   ios forward [options] <hostPort> <targetPort>
-<<<<<<< HEAD
   ios dproxy [options] [--binary] [--mode=<all(default)|usbmuxd|utun>] [--iface=<iface> --address=<ipv6addrr> --rsd-port=<port>]
-=======
-  ios dproxy [--binary] [--mode=<all(default)|usbmuxd|utun>] [--iface=<iface>] [options]
->>>>>>> 56ce513a
   ios readpair [options]
   ios pcap [options] [--pid=<processID>] [--process=<processName>]
   ios install --path=<ipaOrAppFolder> [options]
@@ -214,11 +206,7 @@
    >                                                                  If you wanna speed it up, open apple maps or similar to force network traffic.
    >                                                                  f.ex. "ios launch com.apple.Maps"
    ios forward [options] <hostPort> <targetPort>                      Similar to iproxy, forward a TCP connection to the device.
-<<<<<<< HEAD
    ios dproxy [options] [--binary] [--mode=<all(default)|usbmuxd|utun>] [--iface=<iface> --address=<ipv6addrr> --rsd-port=<port>] Starts the reverse engineering proxy server.
-=======
-   ios dproxy [--binary] [--mode=<all(default)|usbmuxd|utun>] [--iface=<iface>] [options] Starts the reverse engineering proxy server.
->>>>>>> 56ce513a
    >                                                                  It dumps every communication in plain text so it can be implemented easily.
    >                                                                  Use "sudo launchctl unload -w /Library/Apple/System/Library/LaunchDaemons/com.apple.usbmuxd.plist"
    >                                                                  to stop usbmuxd and load to start it again should the proxy mess up things.
