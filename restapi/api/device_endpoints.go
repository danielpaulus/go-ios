package api

import (
	"bytes"
<<<<<<< HEAD
=======
	"fmt"
	"github.com/danielpaulus/go-ios/ios/imagemounter"
	"github.com/danielpaulus/go-ios/ios/mobileactivation"
	"io"
>>>>>>> 29ddc840
	"net/http"
	"os"
	"sync"

	"github.com/danielpaulus/go-ios/ios/mobileactivation"

	"github.com/danielpaulus/go-ios/ios"
	"github.com/danielpaulus/go-ios/ios/instruments"
	"github.com/danielpaulus/go-ios/ios/mcinstall"
	"github.com/danielpaulus/go-ios/ios/screenshotr"
	"github.com/danielpaulus/go-ios/ios/simlocation"
	"github.com/gin-gonic/gin"
	log "github.com/sirupsen/logrus"
)

// Activate activates the device. Devices need to be activated and contact Apple servers before they can be used.
// Info                godoc
// @Summary      Activate the device by udid
// @Description  Returns and error if activation fails. Otherwise  {"message":"Activation successful"}
// @Tags         general_device_specific, activation
// @Produce      json
// @Success      200  {object}  map[string]interface{}
// @Param        udid path string true "Device UDID"
// @Router       /device/{udid}/activate [post]
func Activate(c *gin.Context) {
	device := c.MustGet(IOS_KEY).(ios.DeviceEntry)
	err := mobileactivation.Activate(device)
	if err != nil {
		c.JSON(http.StatusInternalServerError, GenericResponse{Error: err.Error()})
		return
	}
	c.IndentedJSON(http.StatusOK, GenericResponse{Message: "Activation successful"})
}

func GetImages(c *gin.Context) {
	device := c.MustGet(IOS_KEY).(ios.DeviceEntry)
	conn, err := imagemounter.NewImageMounter(device)
	if err != nil {
		c.JSON(http.StatusInternalServerError, err)
		return
	}
	signatures, err := conn.ListImages()
	if err != nil {
		c.JSON(http.StatusInternalServerError, err)
		return
	}

	res := make([]string, len(signatures))
	for i, sig := range signatures {
		res[i] = fmt.Sprintf("%x", sig)
	}
	c.JSON(http.StatusOK, res)

}
func InstallImage(c *gin.Context) {
	device := c.MustGet(IOS_KEY).(ios.DeviceEntry)
	auto := c.Query("auto")
	if auto == "true" {
		basedir := c.Query("basedir")
		if basedir == "" {
			basedir = "./devimages"
		}

		path, err := imagemounter.DownloadImageFor(device, basedir)
		if err != nil {
			c.JSON(http.StatusInternalServerError, err)
			return
		}
		err = imagemounter.MountImage(device, path)
		if err != nil {
			c.JSON(http.StatusInternalServerError, err)
			return
		}
		c.JSON(http.StatusOK, "ok")
		return
	}
	body := c.Request.Body
	defer body.Close()

	tempfile, err := os.CreateTemp(os.TempDir(), "go-ios")
	if err != nil {
		c.JSON(http.StatusInternalServerError, err)
		return
	}
	tempfilepath := tempfile.Name()
	defer os.Remove(tempfilepath)
	_, err = io.Copy(tempfile, body)
	if err != nil {
		c.JSON(http.StatusInternalServerError, err)
		return
	}
	err = tempfile.Close()
	if err != nil {
		c.JSON(http.StatusInternalServerError, err)
		return
	}
	err = imagemounter.MountImage(device, tempfilepath)
	if err != nil {
		c.JSON(http.StatusInternalServerError, err)
		return
	}
	c.JSON(http.StatusOK, "ok")
	return
}

// Info gets device info
// Info                godoc
// @Summary      Get lockdown info for a device by udid
// @Description  Returns all lockdown values and additional instruments properties for development enabled devices.
// @Tags         general_device_specific
// @Produce      json
// @Param        udid  path      string  true  "device udid"
// @Success      200  {object}  map[string]interface{}
// @Param        udid path string true "Device UDID"
// @Router       /device/{udid}/info [get]
func Info(c *gin.Context) {
	device := c.MustGet(IOS_KEY).(ios.DeviceEntry)

	allValues, err := ios.GetValuesPlist(device)
	if err != nil {
		print(err)
	}
	svc, err := instruments.NewDeviceInfoService(device)
	if err != nil {
		log.Debugf("could not open instruments, probably dev image not mounted %v", err)
	}
	if err == nil {
		info, err := svc.NetworkInformation()
		if err != nil {
			log.Debugf("error getting networkinfo from instruments %v", err)
		} else {
			allValues["instruments:networkInformation"] = info
		}
		info, err = svc.HardwareInformation()
		if err != nil {
			log.Debugf("error getting hardwareinfo from instruments %v", err)
		} else {
			allValues["instruments:hardwareInformation"] = info
		}
	}
	c.IndentedJSON(http.StatusOK, allValues)
}

// Screenshot grab screenshot from a device
// Screenshot                godoc
// @Summary      Get screenshot for device
// @Description Takes a png screenshot and returns it.
// @Tags         general_device_specific
// @Produce      png
// @Param        udid  path      string  true  "device udid"
// @Success      200  {object}  []byte
// @Param        udid path string true "Device UDID"
// @Router       /device/{udid}/screenshot [get]
func Screenshot(c *gin.Context) {
	device := c.MustGet(IOS_KEY).(ios.DeviceEntry)
	conn, err := screenshotr.New(device)
	log.Error(err)
	b, _ := conn.TakeScreenshot()

	c.Header("Content-Type", "image/png")
	c.Data(http.StatusOK, "application/octet-stream", b)
}

// Change the current device location
// @Summary      Change the current device location
// @Description Change the current device location to provided latitude and longtitude
// @Tags         general_device_specific
// @Produce      json
// @Param        latitude  query      string  true  "Location latitude"
// @Param        longtitude  query      string  true  "Location longtitude"
// @Success      200  {object}  GenericResponse
// @Failure		 422  {object}  GenericResponse
// @Failure		 500  {object}  GenericResponse
// @Param        udid path string true "Device UDID"
// @Router       /device/{udid}/setlocation [post]
func SetLocation(c *gin.Context) {
	device := c.MustGet(IOS_KEY).(ios.DeviceEntry)
	latitude := c.Query("latitude")
	if latitude == "" {
		c.JSON(http.StatusUnprocessableEntity, GenericResponse{Error: "latitude query param is missing"})
		return
	}

	longtitude := c.Query("longtitude")
	if longtitude == "" {
		c.JSON(http.StatusUnprocessableEntity, GenericResponse{Error: "longtitude query param is missing"})
		return
	}

	err := simlocation.SetLocation(device, latitude, longtitude)
	if err != nil {
		c.JSON(http.StatusInternalServerError, GenericResponse{Error: err.Error()})
		return
	}

	c.JSON(http.StatusOK, GenericResponse{Message: "Device location set to latitude=" + latitude + ", longtitude=" + longtitude})
}

// Reset to the actual device location
// @Summary      Reset the changed device location
// @Description  Reset the changed device location to the actual one
// @Tags         general_device_specific
// @Produce      json
// @Success      200
// @Failure      500  {object}  GenericResponse
// @Param        udid path string true "Device UDID"
// @Router       /device/{udid}/resetlocation [post]
func ResetLocation(c *gin.Context) {
	device := c.MustGet(IOS_KEY).(ios.DeviceEntry)
	err := simlocation.ResetLocation(device)
	if err != nil {
		c.JSON(http.StatusInternalServerError, GenericResponse{Error: err.Error()})
		return
	}

	c.JSON(http.StatusOK, GenericResponse{Message: "Device location reset"})
}

// Get the list of installed profiles
// @Summary      get the list of profiles
// @Description  get the list of installed profiles from the ios device
// @Tags         general_device_specific
// @Produce      json
// @Success      200  {object}  map[string]interface{}
// @Failure      500  {object}  GenericResponse
// @Failure      404  {object}  GenericResponse
// @Param        udid path string true "Device UDID"
// @Router       /device/{udid}/profiles [get]
func GetProfiles(c *gin.Context) {
	device := c.MustGet(IOS_KEY).(ios.DeviceEntry)

	mcinstallconn, err := mcinstall.New(device)
	if err != nil {
		c.JSON(http.StatusInternalServerError, gin.H{"message": "Failed getting device list with error", "error": err.Error()})
		return
	}

	defer mcinstallconn.Close()

	profileInfo, err := mcinstallconn.HandleList()
	if err != nil {
		c.JSON(http.StatusNotFound, gin.H{"message": "Failed getting profile list with error", "error": err.Error()})
		return
	}

	c.JSON(http.StatusOK, profileInfo)
}

//========================================
// DEVICE STATE CONDITIONS
//========================================

var (
	deviceConditionsMap   = make(map[string]deviceCondition)
	deviceConditionsMutex sync.Mutex
)

type deviceCondition struct {
	ProfileType  instruments.ProfileType
	Profile      instruments.Profile
	StateControl *instruments.DeviceStateControl
}

// Get a list of the available conditions that can be applied on the device
// @Summary      Get a list of available device conditions
// @Description  Get a list of the available conditions that can be applied on the device
// @Tags         general_device_specific
// @Produce      json
// @Success      200  {object}  []instruments.ProfileType
// @Failure      500  {object}  GenericResponse
// @Param        udid path string true "Device UDID"
// @Router       /device/{udid}/conditions [get]
func GetSupportedConditions(c *gin.Context) {
	device := c.MustGet(IOS_KEY).(ios.DeviceEntry)

	control, err := instruments.NewDeviceStateControl(device)
	if err != nil {
		c.JSON(http.StatusInternalServerError, GenericResponse{Error: err.Error()})
		return
	}

	profileTypes, err := control.List()
	if err != nil {
		c.JSON(http.StatusInternalServerError, GenericResponse{Error: err.Error()})
		return
	}

	c.JSON(http.StatusOK, profileTypes)
}

// Enable condition on a device
// @Summary      Enable condition on a device
// @Description  Enable condition on a device by provided profileTypeID and profileID
// @Tags         general_device_specific
// @Produce      json
// @Param        udid path string true "Device UDID"
// @Param        profileTypeID  query      string  true  "Identifier of the profile type, eg. SlowNetworkCondition"
// @Param        profileID  query      string  true  "Identifier of the sub-profile, eg. SlowNetwork100PctLoss"
// @Success      200  {object}  GenericResponse
// @Failure      500  {object}  GenericResponse
// @Router       /device/{udid}/enable-condition [put]
func EnableDeviceCondition(c *gin.Context) {
	device := c.MustGet(IOS_KEY).(ios.DeviceEntry)
	udid := device.Properties.SerialNumber

	deviceConditionsMutex.Lock()
	defer deviceConditionsMutex.Unlock()

	conditionedDevice, exists := deviceConditionsMap[udid]
	if exists {
		c.JSON(http.StatusOK, GenericResponse{Error: "Device has an active condition - profileTypeID=" + conditionedDevice.ProfileType.Identifier + ", profileID=" + conditionedDevice.Profile.Identifier})
		return
	}

	profileTypeID := c.Query("profileTypeID")
	if profileTypeID == "" {
		c.JSON(http.StatusUnprocessableEntity, GenericResponse{Error: "profileTypeID query param is missing"})
		return
	}

	profileID := c.Query("profileID")
	if profileID == "" {
		c.JSON(http.StatusUnprocessableEntity, GenericResponse{Error: "profileID query param is missing"})
		return
	}

	control, err := instruments.NewDeviceStateControl(device)
	if err != nil {
		c.JSON(http.StatusInternalServerError, GenericResponse{Error: err.Error()})
		return
	}

	profileTypes, err := control.List()
	if err != nil {
		c.JSON(http.StatusInternalServerError, GenericResponse{Error: err.Error()})
		return
	}

	profileType, profile, err := instruments.VerifyProfileAndType(profileTypes, profileTypeID, profileID)
	if err != nil {
		c.JSON(http.StatusInternalServerError, GenericResponse{Error: err.Error()})
		return
	}

	err = control.Enable(profileType, profile)
	if err != nil {
		c.JSON(http.StatusInternalServerError, GenericResponse{Error: err.Error()})
		return
	}

	// When we apply a condition using a specific *instruments.DeviceStateControl pointer, we need that same pointer to disable it
	// Creating a new *DeviceStateControl and providing the same profileType WILL NOT disable the already active condition
	// For this reason we keep a map of `deviceConditions` that contain their original *DeviceStateControl pointers
	// which we can use in `DisableDeviceCondition()` to successfully disable the active condition
	newDeviceCondition := deviceCondition{ProfileType: profileType, Profile: profile, StateControl: control}
	deviceConditionsMap[device.Properties.SerialNumber] = newDeviceCondition

	c.JSON(http.StatusOK, GenericResponse{Message: "Enabled condition for ProfileType=" + profileTypeID + " and Profile=" + profileID})
}

// Disable the currently active condition on a device
// @Summary      Disable the currently active condition on a device
// @Description  Disable the currently active condition on a device
// @Tags         general_device_specific
// @Produce      json
// @Success      200  {object}  GenericResponse
// @Failure      500  {object}  GenericResponse
// @Param        udid path string true "Device UDID"
// @Router       /device/{udid}/disable-condition [post]
func DisableDeviceCondition(c *gin.Context) {
	device := c.MustGet(IOS_KEY).(ios.DeviceEntry)
	udid := device.Properties.SerialNumber

	deviceConditionsMutex.Lock()
	defer deviceConditionsMutex.Unlock()

	conditionedDevice, exists := deviceConditionsMap[udid]
	if !exists {
		c.JSON(http.StatusOK, GenericResponse{Error: "Device has no active condition"})
		return
	}

	// Disable() does not throw an error if the respective condition is not active on the device
	err := conditionedDevice.StateControl.Disable(conditionedDevice.ProfileType)
	if err != nil {
		c.JSON(http.StatusInternalServerError, GenericResponse{Error: err.Error()})
		return
	}

	delete(deviceConditionsMap, udid)

	c.JSON(http.StatusOK, GenericResponse{Message: "Device condition disabled"})
}

// ========================================
// DEVICE PAIRING
// ========================================
// Pairs a device
// @Summary      Pair a device with/without supervision
// @Description  Pair a device with/without supervision
// @Tags         general_device_specific
// @Produce      json
// @Success      200  {object}  GenericResponse
// @Failure      500  {object}  GenericResponse
// @Failure      422  {object}  GenericResponse
// @Param        udid path string true "Device UDID"
// @Param        supervised query string true "Set if device is supervised - true/false"
// @Param 		 p12file formData file false "Supervision *.p12 file"
// @Param 		 supervision_password formData string false "Supervision password"
// @Router       /device/{udid}/pair [post]
func PairDevice(c *gin.Context) {
	device := c.MustGet(IOS_KEY).(ios.DeviceEntry)

	supervised := c.Query("supervised")
	if supervised == "" {
		c.JSON(http.StatusUnprocessableEntity, GenericResponse{Error: "supervised query param is missing (true/false)"})
		return
	}

	if supervised == "false" {
		err := ios.Pair(device)
		if err != nil {
			c.JSON(http.StatusInternalServerError, GenericResponse{Error: err.Error()})
			return
		}
		c.JSON(http.StatusOK, GenericResponse{Message: "Device paired"})
		return
	}

	file, _, err := c.Request.FormFile("p12file")
	if err != nil {
		c.JSON(http.StatusInternalServerError, GenericResponse{Error: "Could not parse p12 file from form-data or no file provided, err:" + err.Error()})
		return
	}
	p12fileBuf := new(bytes.Buffer)
	p12fileBuf.ReadFrom(file)

	supervision_password := c.Request.Header.Get("Supervision-Password")
	if supervision_password == "" {
		c.JSON(http.StatusUnprocessableEntity, GenericResponse{Error: "you must provide non-empty `Supervision-Password` header with the request"})
		return
	}

	err = ios.PairSupervised(device, p12fileBuf.Bytes(), supervision_password)
	if err != nil {
		c.JSON(http.StatusInternalServerError, GenericResponse{Error: err.Error()})
		return
	}

	c.JSON(http.StatusOK, GenericResponse{Message: "Device paired"})
}<|MERGE_RESOLUTION|>--- conflicted
+++ resolved
@@ -2,15 +2,7 @@
 
 import (
 	"bytes"
-<<<<<<< HEAD
-=======
-	"fmt"
-	"github.com/danielpaulus/go-ios/ios/imagemounter"
-	"github.com/danielpaulus/go-ios/ios/mobileactivation"
-	"io"
->>>>>>> 29ddc840
 	"net/http"
-	"os"
 	"sync"
 
 	"github.com/danielpaulus/go-ios/ios/mobileactivation"
