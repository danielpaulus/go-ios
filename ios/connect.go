--- conflicted
+++ resolved
@@ -2,9 +2,10 @@
 
 import (
 	"fmt"
-	"github.com/danielpaulus/go-ios/ios/http"
 	"net"
 	"time"
+
+	"github.com/danielpaulus/go-ios/ios/http"
 
 	"github.com/danielpaulus/go-ios/ios/xpc"
 )
@@ -103,15 +104,6 @@
 	return muxConn.ReleaseDeviceConnection(), nil
 }
 
-<<<<<<< HEAD
-func ConnectToXpcServiceTunnelIface(device DeviceEntry, serviceName string) (*xpc.Connection, error) {
-	deviceInterface, err := connectToServiceTunnelIface(device, serviceName)
-	if err != nil {
-		return nil, err
-	}
-
-	xpcConn, err := xpc.New(deviceInterface.Conn())
-=======
 func ConnectToServiceTunnelIface(device DeviceEntry, serviceName string) (*xpc.Connection, error) {
 	port := device.Rsd.GetPort(serviceName)
 
@@ -122,50 +114,61 @@
 	return CreateXpcConnection(h)
 }
 
+func ConnectToDtServiceOverTunnelIface(device DeviceEntry, serviceName string) (DeviceConnectionInterface, error) {
+	port := device.Rsd.GetPort(serviceName)
+	conn, err := connectToTunnel(device, port)
+	if err != nil {
+		return nil, err
+	}
+
+	return NewDeviceConnectionWithConn(conn), nil
+}
+
 func ConnectToHttp2(device DeviceEntry, port int) (*http.HttpConnection, error) {
 	addr, err := net.ResolveTCPAddr("tcp6", fmt.Sprintf("[%s]:%d", device.Address, port))
->>>>>>> 3260b435
-	if err != nil {
-		return nil, err
-	}
-
-<<<<<<< HEAD
-	return xpcConn, nil
-}
-
-func ConnectToDtServiceOverTunnelIface(device DeviceEntry, serviceName string) (DeviceConnectionInterface, error) {
-	conn, err := connectToServiceTunnelIface(device, serviceName)
-=======
+	if err != nil {
+		return nil, err
+	}
+
 	conn, err := net.DialTCP("tcp", nil, addr)
 
->>>>>>> 3260b435
-	if err != nil {
-		return nil, err
-	}
-
-<<<<<<< HEAD
+	if err != nil {
+		return nil, err
+	}
+
+	err = conn.SetKeepAlive(true)
+	if err != nil {
+		return nil, err
+	}
+	err = conn.SetKeepAlivePeriod(1 * time.Second)
+	if err != nil {
+		return nil, err
+	}
+	return http.NewHttpConnection(conn)
+}
+
+func connectToTunnel(device DeviceEntry, port int) (*net.TCPConn, error) {
+	addr, err := net.ResolveTCPAddr("tcp6", fmt.Sprintf("[%s]:%d", device.Address, port))
+	if err != nil {
+		return nil, err
+	}
+
+	conn, err := net.DialTCP("tcp", nil, addr)
+
+	if err != nil {
+		return nil, err
+	}
+
+	err = conn.SetKeepAlive(true)
+	if err != nil {
+		return nil, err
+	}
+	err = conn.SetKeepAlivePeriod(1 * time.Second)
+	if err != nil {
+		return nil, err
+	}
+
 	return conn, nil
-}
-
-func connectToServiceTunnelIface(device DeviceEntry, serviceName string) (*DeviceConnection, error) {
-	port := device.Rsd.GetPort(serviceName)
-	conn, err := net.Dial("tcp6", fmt.Sprintf("[%s]:%d", device.Address, port))
-	if err != nil {
-		return nil, fmt.Errorf("failed to connect to device. %w", err)
-	}
-	if !strings.Contains(serviceName, "testmanager") && !strings.Contains(serviceName, "appservice") {
-		err = RsdCheckin(conn)
-	}
-=======
-	err = conn.SetKeepAlive(true)
-	if err != nil {
-		return nil, err
-	}
-	err = conn.SetKeepAlivePeriod(1 * time.Second)
-	if err != nil {
-		return nil, err
-	}
-	return http.NewHttpConnection(conn)
 }
 
 func ConnectToHttp2WithAddr(a string, port int) (*http.HttpConnection, error) {
@@ -201,13 +204,11 @@
 	serverClientChannel := http.NewStreamReadWriter(h, http.ServerClient)
 
 	xpcConn, err := xpc.New(clientServerChannel, serverClientChannel, h)
->>>>>>> 3260b435
-	if err != nil {
-		return nil, err
-	}
-
-	deviceConnection := NewDeviceConnectionWithConn(conn)
-	return deviceConnection, nil
+	if err != nil {
+		return nil, err
+	}
+
+	return xpcConn, nil
 }
 
 // connectWithStartServiceResponse issues a Connect Message to UsbMuxd for the given deviceID on the given port
