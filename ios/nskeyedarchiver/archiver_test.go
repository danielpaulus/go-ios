package nskeyedarchiver_test

import (
	"encoding/hex"
	"encoding/json"
	"fmt"
	"io/ioutil"
	"os"
	"reflect"

	"testing"

	"github.com/danielpaulus/go-ios/ios/nskeyedarchiver"
	archiver "github.com/danielpaulus/go-ios/ios/nskeyedarchiver"
	"github.com/google/uuid"
	log "github.com/sirupsen/logrus"
	"github.com/stretchr/testify/assert"
)

<<<<<<< HEAD
func TestSavedState(t *testing.T) {
	bytes, _ := os.ReadFile("fixtures/savedstate.plist")
	res, err := nskeyedarchiver.Unarchive(bytes)
	if assert.NoError(t, err) {
		nskm := res[0].(map[string]interface{})
		assert.Equal(t, float64(1053), nskm["MenuBar AvailableSpace"])
	}
=======
func TestArchiveSlice(t *testing.T) {
	var option = make(map[string]interface{})
	option["name"] = "james"
	option["age"] = 20
	children := []string{"abc", "def", "ok"}
	option["children"] = children
	data, err := archiver.ArchiveXML(option)
	if err != nil {
		t.FailNow()
	}
	intf, err := archiver.Unarchive([]byte(data))
	val := intf[0].(map[string]interface{})["children"].([]interface{})
	assert.Equal(t, "abc", val[0])
	assert.Equal(t, "def", val[1])
	assert.Equal(t, "ok", val[2])
	print(val)
>>>>>>> 797bebf7

}

//TODO currently only partially decoding XCTestConfig is supported, fix later
func TestXCTestconfig(t *testing.T) {
	uuid := uuid.New()
	config := nskeyedarchiver.NewXCTestConfiguration("productmodulename", uuid, "targetAppBundle", "targetAppPath", "testBundleUrl")
	result, err := nskeyedarchiver.ArchiveXML(config)
	if err != nil {
		log.Error(err)
		t.Fatal()
	}
	print(result)
	log.Info(uuid.String())
	res, err := nskeyedarchiver.Unarchive([]byte(result))
	assert.NoError(t, err)
	log.Info(res)

	nskeyedBytes, err := ioutil.ReadFile("fixtures/xctestconfiguration.bin")

	if err != nil {
		log.Error(err)
		t.Fatal()
	}

	unarchivedObject, err := archiver.Unarchive(nskeyedBytes)
	assert.NoError(t, err)
	log.Info(unarchivedObject)
}

func TestXCTCaps(t *testing.T) {
	nskeyedBytes, err := ioutil.ReadFile("fixtures/XCTCapabilities.bin")

	if err != nil {

		log.Error(err)
		t.Fatal()
	}

	unarchivedObject, err := archiver.Unarchive(nskeyedBytes)
	assert.NoError(t, err)
	log.Info(unarchivedObject)
}

func TestNSUUID(t *testing.T) {
	nskeyedBytes, err := ioutil.ReadFile("fixtures/nsuuid.bin")

	if err != nil {
		log.Error(err)
		t.Fatal()
	}

	unarchivedObject, err := archiver.Unarchive(nskeyedBytes)
	assert.NoError(t, err)
	log.Info(unarchivedObject)
}

func TestXCTestIdentifier(t *testing.T) {
	nskeyedBytes, err := ioutil.ReadFile("fixtures/xctestidentifier.bin")

	if err != nil {
		log.Error(err)
		t.Fatal()
	}

	unarchivedObject, err := archiver.Unarchive(nskeyedBytes)
	assert.NoError(t, err)
	log.Info(unarchivedObject)
}

func TestNSValue(t *testing.T) {
	nskeyedBytes, err := ioutil.ReadFile("fixtures/nsvalue.bin")

	if err != nil {
		log.Error(err)
		t.Fatal()
	}
	unarchivedObject, err := archiver.Unarchive(nskeyedBytes)
	assert.NoError(t, err)
	log.Info(unarchivedObject)
}

func TestWTF(t *testing.T) {
	nskeyedBytes, err := ioutil.ReadFile("fixtures/int64-value-in-nskeyedarchive.bin")

	if err != nil {
		log.Error(err)
		t.Fatal()
	}

	unarchivedObject, err := archiver.Unarchive(nskeyedBytes)
	assert.NoError(t, err)
	log.Info(unarchivedObject)
}

func TestXCActivityRecord(t *testing.T) {
	nskeyedBytes, err := ioutil.ReadFile("fixtures/XCActivityRecord.bin")

	if err != nil {
		log.Error(err)
		t.Fatal()
	}

	unarchivedObject, err := archiver.Unarchive(nskeyedBytes)
	assert.NoError(t, err)
	log.Info(unarchivedObject)
}

func TestDTTapHeartbeatMessage(t *testing.T) {
	nskeyedBytes, err := ioutil.ReadFile("fixtures/DTTapHeartbeatMessage.bin")

	if err != nil {
		log.Error(err)
		t.Fatal()
	}

	unarchivedObject, err := archiver.Unarchive(nskeyedBytes)
	assert.NoError(t, err)
	log.Info(unarchivedObject)
}

func TestDTTapstatusmessage(t *testing.T) {
	nskeyedBytes, err := ioutil.ReadFile("fixtures/dttapstatusmessage.bin")

	if err != nil {
		log.Error(err)
		t.Fatal()
	}

	unarchivedObject, err := archiver.Unarchive(nskeyedBytes)
	assert.NoError(t, err)
	log.Info(unarchivedObject)
}

//TODO currently uint64 dicts are decoded by converting the keys to strings, might wanna fix this later
func TestIntKeyDictionary(t *testing.T) {

	nskeyedBytes, err := ioutil.ReadFile("fixtures/uint64-key-dictionary.bin")

	if err != nil {
		t.Fatal(err)
	}

	unarchivedObject, err := archiver.Unarchive(nskeyedBytes)
	assert.NoError(t, err)
	log.Info(unarchivedObject)
}

func TestArchiverStringArray(t *testing.T) {
	arr := []interface{}{"a", "n", "c"}
	b, err := nskeyedarchiver.ArchiveXML(arr)

	if assert.NoError(t, err) {
		result, err := nskeyedarchiver.Unarchive([]byte(b))
		assert.NoError(t, err)
		assert.Equal(t, arr, result[0])
	}
}

func TestArchiverEmptyArray(t *testing.T) {
	arr := []interface{}{}
	b, err := nskeyedarchiver.ArchiveXML(arr)

	if assert.NoError(t, err) {
		result, err := nskeyedarchiver.Unarchive([]byte(b))
		assert.NoError(t, err)
		assert.Equal(t, arr, result[0])
	}
}

func TestNSDate(t *testing.T) {
	nskeyedBytes, err := ioutil.ReadFile("fixtures/ax_statechange.bin")

	if err != nil {
		t.Fatal(err)
	}

	unarchivedObject, err := archiver.Unarchive(nskeyedBytes)
	assert.NoError(t, err)
	log.Info(unarchivedObject)
}

func TestNSNull(t *testing.T) {
	nskeyedBytes, err := ioutil.ReadFile("fixtures/ax_focus_on_element.bin")

	if err != nil {
		t.Fatal(err)
	}

	unarchivedObject, _ := archiver.Unarchive(nskeyedBytes)
	assert.Equal(t, reflect.TypeOf(unarchivedObject[0]).Name(), "NSNull")
	log.Info(unarchivedObject[0])
	expected := "<?xml version=\"1.0\" encoding=\"UTF-8\"?>\n<!DOCTYPE plist PUBLIC \"-//Apple//DTD PLIST 1.0//EN\" \"http://www.apple.com/DTDs/PropertyList-1.0.dtd\">\n<plist version=\"1.0\"><dict><key>$archiver</key><string>NSKeyedArchiver</string><key>$objects</key><array><string>$null</string><dict><key>$class</key><dict><key>CF$UID</key><integer>2</integer></dict></dict><dict><key>$classes</key><array><string>NSNull</string><string>NSObject</string></array><key>$classname</key><string>NSNull</string></dict></array><key>$top</key><dict><key>root</key><dict><key>CF$UID</key><integer>1</integer></dict></dict><key>$version</key><integer>100000</integer></dict></plist>"
	xml, err := archiver.ArchiveXML(unarchivedObject[0])
	if assert.NoError(t, err) {
		assert.Equal(t, expected, xml)
	}
}

func TestArchiver3(t *testing.T) {
	dat, err := ioutil.ReadFile("fixtures/payload_dump.json")

	if err != nil {
		t.Fatal(err)
	}

	var payloads []string
	json.Unmarshal([]byte(dat), &payloads)

	plistBytes, _ := hex.DecodeString(payloads[0])
	nska, err := archiver.Unarchive(plistBytes)
	value := nska[0]
	result, err := archiver.ArchiveBin(value)
	/*if assert.NoError(t, err) {
		output := convertToJSON(nska)
		print(output)
		assert.Equal(t, plistBytes, result)
		assert.NoError(t, err)
	}*/
	nska2, err2 := archiver.Unarchive(result)
	if assert.NoError(t, err2) {
		assert.Equal(t, nska2, nska)
	}

}

//TestDecoderJson tests if real DTX nsKeyedArchived plists can be decoded without error
func TestArchiver(t *testing.T) {
	dat, err := ioutil.ReadFile("fixtures/payload_dump.json")
	if err != nil {
		t.Fatal(err)
	}

	var payloads []string
	json.Unmarshal([]byte(dat), &payloads)
	for _, plistHex := range payloads {
		plistBytes, _ := hex.DecodeString(plistHex)
		expectedNska, _ := archiver.Unarchive(plistBytes)

		archivedNskaBin, err := archiver.ArchiveBin(expectedNska[0])
		archivedNskaXml, err2 := archiver.ArchiveXML(expectedNska[0])

		if assert.NoError(t, err) && assert.NoError(t, err2) {
			actualNskaBin, unarchiverErrBin := archiver.Unarchive(archivedNskaBin)
			actualNskaXml, unarchiverErrXml := archiver.Unarchive([]byte(archivedNskaXml))
			if assert.NoError(t, unarchiverErrBin) && assert.NoError(t, unarchiverErrXml) {
				assert.Equal(t, expectedNska, actualNskaBin)
				assert.Equal(t, expectedNska, actualNskaXml)
			}
		}
	}
}

//TestDecoderJson tests if real DTX nsKeyedArchived plists can be decoded without error
func TestDecoderJson(t *testing.T) {
	dat, err := ioutil.ReadFile("fixtures/payload_dump.json")
	if err != nil {
		t.Fatal(err)
	}

	var payloads []string
	json.Unmarshal([]byte(dat), &payloads)
	for _, plistHex := range payloads {
		plistBytes, _ := hex.DecodeString(plistHex)
		nska, err := archiver.Unarchive(plistBytes)
		output := convertToJSON(nska)
		print(output)
		assert.NoError(t, err)
	}
}

func TestDecoder(t *testing.T) {
	testCases := map[string]struct {
		filename string
		expected string
	}{
		"test one value":       {"onevalue", "[true]"},
		"test all primitives":  {"primitives", "[1,1,1,1.5,\"YXNkZmFzZGZhZHNmYWRzZg==\",true,\"Hello, World!\",\"Hello, World!\",\"Hello, World!\",false,false,42]"},
		"test arrays and sets": {"arrays", "[[1,1,1,1.5,\"YXNkZmFzZGZhZHNmYWRzZg==\",true,\"Hello, World!\",\"Hello, World!\",\"Hello, World!\",false,false,42],[true,\"Hello, World!\",42],[true],[42,true,\"Hello, World!\"]]"},
		"test nested arrays":   {"nestedarrays", "[[[true],[42,true,\"Hello, World!\"]]]"},
		"test dictionaries":    {"dict", "[{\"array\":[true,\"Hello, World!\",42],\"int\":1,\"string\":\"string\"}]"},
	}

	for _, tc := range testCases {
		dat, err := ioutil.ReadFile("fixtures/" + tc.filename + ".xml")
		if err != nil {
			t.Fatal(err)
		}
		objects, err := archiver.Unarchive(dat)
		assert.NoError(t, err)
		assert.Equal(t, tc.expected, convertToJSON(objects))

		dat, err = ioutil.ReadFile("fixtures/" + tc.filename + ".bin")
		if err != nil {
			t.Fatal(err)
		}
		objects, err = archiver.Unarchive(dat)
		assert.Equal(t, tc.expected, convertToJSON(objects))
	}
}

func TestValidation(t *testing.T) {

	testCases := map[string]struct {
		filename string
	}{
		"$archiver key is missing":         {"missing_archiver"},
		"$archiver is not nskeyedarchiver": {"wrong_archiver"},
		"$top key is missing":              {"missing_top"},
		"$objects key is missing":          {"missing_objects"},
		"$version key is missing":          {"missing_version"},
		"$version is wrong":                {"wrong_version"},
		"plist is invalid":                 {"broken_plist"},
	}

	for _, tc := range testCases {
		dat, err := ioutil.ReadFile("fixtures/" + tc.filename + ".xml")
		if err != nil {
			t.Fatal(err)
		}
		_, err = archiver.Unarchive(dat)
		assert.Error(t, err)
	}
}

func convertToJSON(obj interface{}) string {
	b, err := json.Marshal(obj)
	if err != nil {
		fmt.Println("error:", err)
	}
	return string(b)
}<|MERGE_RESOLUTION|>--- conflicted
+++ resolved
@@ -17,7 +17,6 @@
 	"github.com/stretchr/testify/assert"
 )
 
-<<<<<<< HEAD
 func TestSavedState(t *testing.T) {
 	bytes, _ := os.ReadFile("fixtures/savedstate.plist")
 	res, err := nskeyedarchiver.Unarchive(bytes)
@@ -25,7 +24,9 @@
 		nskm := res[0].(map[string]interface{})
 		assert.Equal(t, float64(1053), nskm["MenuBar AvailableSpace"])
 	}
-=======
+
+}
+
 func TestArchiveSlice(t *testing.T) {
 	var option = make(map[string]interface{})
 	option["name"] = "james"
@@ -42,7 +43,6 @@
 	assert.Equal(t, "def", val[1])
 	assert.Equal(t, "ok", val[2])
 	print(val)
->>>>>>> 797bebf7
 
 }
 
